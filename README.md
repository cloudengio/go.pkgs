[![CircleCI](https://circleci.com/gh/cloudengio/go.pkgs.svg?style=svg)](https://circleci.com/gh/cloudengio/go.pkgs)

# go.pkgs contains a set of broadly useful go packages.

It contains the following submodules, each of which can be imported and
versioned independently.

<<<<<<< HEAD
- [algo](algo/README.md): algorithm implementations.
=======
- [algo](algo/README.md): common algorithm implementations.
>>>>>>> 64651c4a
- [cmdutil](cmdutil/README.md): support for building command line tools.
- [cmdutil/flags](cmdutil/flags/README.md): support for working with command line flags.
- [cmdutil/structdoc](cmdutil/structdoc/README.md): support for generating documentation using struct tags.
- [debug/instrument] (debug/instrument/README.md): support for instrumenting code to
trace execution and communication.
- [errors](errors/README.md): support for working with go errors post go 1.13.
- [os](os/README.md): os related and/or specific packages.
- [path](path/README.md): support for working with paths and filenames, including cloud storage systems.
- [sync](sync/README.md): easy to use patterns for working with goroutines and concurrency.
- [text](text/README.md): support for operating on text/in-memory data.
- [text/linewrap](text/linewrap/README.md): simple line wrapping.<|MERGE_RESOLUTION|>--- conflicted
+++ resolved
@@ -5,11 +5,7 @@
 It contains the following submodules, each of which can be imported and
 versioned independently.
 
-<<<<<<< HEAD
-- [algo](algo/README.md): algorithm implementations.
-=======
 - [algo](algo/README.md): common algorithm implementations.
->>>>>>> 64651c4a
 - [cmdutil](cmdutil/README.md): support for building command line tools.
 - [cmdutil/flags](cmdutil/flags/README.md): support for working with command line flags.
 - [cmdutil/structdoc](cmdutil/structdoc/README.md): support for generating documentation using struct tags.
