// Copyright 2025 cloudeng llc. All rights reserved.
// Use of this source code is governed by the Apache-2.0
// license that can be found in the LICENSE file.

//go:build windows

package executil

import (
	"os"
	"os/exec"
	"syscall"

	"golang.org/x/sys/windows"
)

func isStopped(pid int) bool {
	// PROCESS_QUERY_INFORMATION is enough to check for existence.
	h, err := syscall.OpenProcess(syscall.PROCESS_QUERY_INFORMATION, false, uint32(pid))
	if err != nil {
		return true
	}
	syscall.CloseHandle(h)
	return false
}

<<<<<<< HEAD
func signal(*exec.Cmd, os.Signal) error {
	return nil
=======
func signal(cmd *exec.Cmd, sig os.Signal) error {
	if cmd.Process == nil {
		return nil
	}
	if sig == os.Kill {
		return cmd.Process.Kill()
	}
	event := uint32(windows.CTRL_C_EVENT)
	if sig != os.Interrupt {
		event = uint32(windows.CTRL_BREAK_EVENT)
	}
	pid := uint32(cmd.Process.Pid)
	return windows.GenerateConsoleCtrlEvent(event, pid)
>>>>>>> bd51e752
}<|MERGE_RESOLUTION|>--- conflicted
+++ resolved
@@ -24,10 +24,6 @@
 	return false
 }
 
-<<<<<<< HEAD
-func signal(*exec.Cmd, os.Signal) error {
-	return nil
-=======
 func signal(cmd *exec.Cmd, sig os.Signal) error {
 	if cmd.Process == nil {
 		return nil
@@ -41,5 +37,4 @@
 	}
 	pid := uint32(cmd.Process.Pid)
 	return windows.GenerateConsoleCtrlEvent(event, pid)
->>>>>>> bd51e752
 }