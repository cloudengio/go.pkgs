// Copyright 2021 cloudeng llc. All rights reserved.
// Use of this source code is governed by the Apache-2.0
// license that can be found in the LICENSE file.

// Package win32testutil provides functionality for use in tests that
// run on windows. These generally cover differences in functionality in the
// go standard library when running over windows as apposed to unix like
// systems.

//go:build !windows
// +build !windows

package win32testutil

import (
	"os"
)

// MakeInaccessibleToOwner makes path inaccessible to its owner.
func MakeInaccessibleToOwner(path string) error {
	return os.Chmod(path, 000)
}

// MakeAcessibleToOwner makes path ccessible to its owner.
func MakeAccessibleToOwner(path string) error {
<<<<<<< HEAD
	return os.Chmod(path, 700)
=======
	return os.Chmod(path, 0777)
>>>>>>> fcd6492c
}<|MERGE_RESOLUTION|>--- conflicted
+++ resolved
@@ -23,9 +23,5 @@
 
 // MakeAcessibleToOwner makes path ccessible to its owner.
 func MakeAccessibleToOwner(path string) error {
-<<<<<<< HEAD
-	return os.Chmod(path, 700)
-=======
 	return os.Chmod(path, 0777)
->>>>>>> fcd6492c
 }