--- conflicted
+++ resolved
@@ -273,13 +273,7 @@
 	n := &errors.M{}
 	n.Append(os.ErrExist)
 	n.Append(os.ErrInvalid)
-<<<<<<< HEAD
-	m.Append(n)
-
-	m.Append(os.ErrExist)
-=======
 	m.Append(n, os.ErrExist)
->>>>>>> 712ff2c6
 
 	all := []error{}
 	for {
