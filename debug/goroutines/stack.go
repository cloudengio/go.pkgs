// Copyright 2022 cloudeng llc. All rights reserved.
// Use of this source code is governed by the Apache-2.0
// license that can be found in the LICENSE file.

package goroutines

import (
	"bufio"
	"bytes"
	"fmt"
	"io"
	"regexp"
	"runtime"
	"strconv"
	"strings"
)

var goroutineHeaderRE = regexp.MustCompile(`^goroutine (\d+) \[([^\]]+)\]:$`)

// Goroutine represents a single goroutine.
type Goroutine struct {
	ID      int64
	State   string
	Stack   []*Frame
	Creator *Frame
}

// Get gets a set of currently running goroutines and parses them into a
// structured representation. Any goroutines that match the ignore list are
// ignored.
func Get(ignore ...string) ([]*Goroutine, error) {
	bufsize, read := 1<<20, 0
	buf := make([]byte, bufsize)
	for {
		read = runtime.Stack(buf, true)
		if read < bufsize {
			buf = buf[:read]
			break
		}
		bufsize *= 2
		buf = make([]byte, bufsize)
	}
	return Parse(buf, ignore...)
}

// Parse parses a stack trace into a structure representation.
func Parse(buf []byte, ignore ...string) ([]*Goroutine, error) {
	scanner := bufio.NewScanner(bytes.NewReader(buf))
	var out []*Goroutine
	for scanner.Scan() {
		if len(scanner.Bytes()) == 0 {
			continue
		}
		g, err := parseGoroutine(scanner)
		if err != nil {
			return out, fmt.Errorf("Error parsing trace: %v\n%s", err, string(buf))
		}
		if !shouldIgnore(g, ignore) {
			out = append(out, g)
		}
	}
	return out, scanner.Err()
}

func shouldIgnore(g *Goroutine, ignoredGoroutines []string) bool {
	for _, ignored := range ignoredGoroutines {
		if c := g.Creator; c != nil && strings.Contains(c.Call, ignored) {
			return true
		}
		for _, f := range g.Stack {
			if strings.Contains(f.Call, ignored) {
				return true
			}
		}
	}
	return false
}

func parseGoroutine(scanner *bufio.Scanner) (*Goroutine, error) {
	g := &Goroutine{}
	matches := goroutineHeaderRE.FindSubmatch(scanner.Bytes())
	if len(matches) != 3 {
		return nil, fmt.Errorf("Could not parse goroutine header from: %s", scanner.Text())
	}
	id, err := strconv.ParseInt(string(matches[1]), 10, 64)
	if err != nil {
		return nil, err
	}
	g.ID = id
	g.State = string(matches[2])

	for scanner.Scan() {
		if len(scanner.Bytes()) == 0 {
			break
		}
		frame, err := parseFrame(scanner)
		if err != nil {
			return nil, err
		}
		if strings.HasPrefix(frame.Call, "created by ") {
			frame.Call = frame.Call[len("created by "):]
			g.Creator = frame
			break
		}
		g.Stack = append(g.Stack, frame)
	}
	return g, nil
}

func (g *Goroutine) writeTo(w io.Writer) {
	fmt.Fprintf(w, "goroutine %d [%s]:\n", g.ID, g.State)
	for _, f := range g.Stack {
		f.writeTo(w)
	}
	if g.Creator != nil {
		fmt.Fprint(w, "created by ")
		g.Creator.writeTo(w)
	}
}

// Frame represents a single stack frame.
type Frame struct {
	Call   string
	File   string
	Line   int64
	Offset int64
}

func parseFrame(scanner *bufio.Scanner) (*Frame, error) {
	f := &Frame{Call: scanner.Text()}
	if !scanner.Scan() {
		return nil, fmt.Errorf("Frame lacked a second line %s", f.Call)
	}
<<<<<<< HEAD
	matches := stackFileRE.FindSubmatch(scanner.Bytes())
	if len(matches) < 4 {
		return nil, fmt.Errorf("Could not parse file reference from %s (using %v on %s)", scanner.Text(), stackFileRE.String(), scanner.Bytes())
	}
	f.File = string(matches[1])
	line, err := strconv.ParseInt(string(matches[2]), 10, 64)
=======
	var err error
	f.File, f.Line, f.Offset, err = parseFileLine(scanner.Bytes())
>>>>>>> daa11fbf
	if err != nil {
		return nil, err
	}
	return f, nil
}

func (f *Frame) writeTo(w io.Writer) {
	fmt.Fprintln(w, f.Call)
	if f.Offset != 0 {
		fmt.Fprintf(w, "\t%s:%d +0x%x\n", f.File, f.Line, f.Offset)
	} else {
		fmt.Fprintf(w, "\t%s:%d\n", f.File, f.Line)
	}
}

// Format formats Goroutines back into the normal string representation.
func Format(gs ...*Goroutine) string {
	out := &strings.Builder{}
	for i, g := range gs {
		if i != 0 {
			out.WriteRune('\n')
		}
		g.writeTo(out)
	}
	return out.String()
}<|MERGE_RESOLUTION|>--- conflicted
+++ resolved
@@ -131,17 +131,8 @@
 	if !scanner.Scan() {
 		return nil, fmt.Errorf("Frame lacked a second line %s", f.Call)
 	}
-<<<<<<< HEAD
-	matches := stackFileRE.FindSubmatch(scanner.Bytes())
-	if len(matches) < 4 {
-		return nil, fmt.Errorf("Could not parse file reference from %s (using %v on %s)", scanner.Text(), stackFileRE.String(), scanner.Bytes())
-	}
-	f.File = string(matches[1])
-	line, err := strconv.ParseInt(string(matches[2]), 10, 64)
-=======
 	var err error
 	f.File, f.Line, f.Offset, err = parseFileLine(scanner.Bytes())
->>>>>>> daa11fbf
 	if err != nil {
 		return nil, err
 	}
