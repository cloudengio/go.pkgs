// Copyright 2022 cloudeng llc. All rights reserved.
// Use of this source code is governed by the Apache-2.0
// license that can be found in the LICENSE file.

package goroutines_test

import (
	"fmt"
	"runtime"
	"strings"
	"sync"
	"testing"

	"cloudeng.io/debug/goroutines"
	"cloudeng.io/path/gopkgpath"
)

func wrappedWaitForIt(wg *sync.WaitGroup, wait chan struct{}, n int64) {
	if n == 0 {
		waitForIt(wg, wait)
	} else {
		wrappedWaitForIt(wg, wait, n-1)
	}
}

func waitForIt(wg *sync.WaitGroup, wait chan struct{}) {
	wg.Done()
	<-wait
}

func runGoA(wg *sync.WaitGroup, wait chan struct{}) {
	go waitForIt(wg, wait)
}

func runGoB(wg *sync.WaitGroup, wait chan struct{}) {
	go wrappedWaitForIt(wg, wait, 3)
}

func runGoC(wg *sync.WaitGroup, wait chan struct{}) {
	go func() {
		wg.Done()
		<-wait
	}()
}

func findGoroutine(gs []*goroutines.Goroutine, caller string) *goroutines.Goroutine {
	for _, g := range gs {
		if g.Creator != nil && strings.HasPrefix(g.Creator.Call, caller) {
			return g
		}
	}
	return nil
}

func TestGet(t *testing.T) {
	var wg sync.WaitGroup
	wg.Add(3)
	wait := make(chan struct{})
	runGoA(&wg, wait)
	runGoB(&wg, wait)
	runGoC(&wg, wait)
	wg.Wait()
	gs, err := goroutines.Get()
	if err != nil {
		t.Fatal(err)
	}
	if len(gs) < 4 {
		t.Errorf("Got %d goroutines, expected at least 4", len(gs))
	}
	bycreator := map[string]*goroutines.Goroutine{}
	for _, g := range gs {
		key := ""
		if g.Creator != nil {
			key = g.Creator.Call
		}
		bycreator[key] = g
	}

	findGoroutine := func(caller string) *goroutines.Goroutine {
		for _, g := range gs {
			if g.Creator != nil && strings.HasPrefix(g.Creator.Call, caller) {
				return g
			}
		}
		return nil
	}

	pkgPath, _ := gopkgpath.Caller()
	pkgPath += "_test."
<<<<<<< HEAD
	a := findGoroutine(pkgPath + "runGoA")
=======
	a := findGoroutine(gs, pkgPath+"runGoA")
>>>>>>> 85c1421b
	switch {
	case a == nil:
		for _, g := range gs {
			if g.Creator != nil {
				t.Logf("%v", g.Creator.Call)
			}
		}
		fmt.Printf("><>< %v\n", bycreator)
		for k, v := range bycreator {
			fmt.Printf(": %v: %v\n", k, v)
		}
		panic(pkgPath + "runGoA is missing")
	case len(a.Stack) < 1:
		t.Errorf("got %d expected at least 1: %s", len(a.Stack), goroutines.Format(a))
	case !strings.HasPrefix(a.Stack[0].Call, pkgPath+"waitForIt"):
		t.Errorf("got %s, wanted it to start with %swaitForIt",
			a.Stack[0].Call, pkgPath)
	}
<<<<<<< HEAD
	b := findGoroutine(pkgPath + "runGoB")
=======
	b := findGoroutine(gs, pkgPath+"runGoB")
>>>>>>> 85c1421b
	if b == nil {
		t.Errorf("%srunGoB is missing", pkgPath)
	} else if len(b.Stack) < 5 {
		t.Errorf("got %d expected at least 5: %s", len(b.Stack), goroutines.Format(b))
	}
<<<<<<< HEAD
	c := findGoroutine(pkgPath + "runGoC")
=======
	c := findGoroutine(gs, pkgPath+"runGoC")
>>>>>>> 85c1421b
	if c == nil {
		t.Errorf("%srunGoC is missing", pkgPath)
	} else if len(c.Stack) < 1 {
		t.Errorf("got %d expected at least 1: %s", len(c.Stack), goroutines.Format(c))
	}
	// Allow goroutines to exit.
	close(wait)
}

func TestGetIgnore(t *testing.T) {
	var wg sync.WaitGroup
	wg.Add(3)
	wait := make(chan struct{})
	runGoA(&wg, wait)
	runGoB(&wg, wait)
	runGoC(&wg, wait)
	wg.Wait()
	gs, err := goroutines.Get("runGoA", "runGoB")
	if err != nil {
		t.Fatal(err)
	}
	bycreator := map[string]*goroutines.Goroutine{}
	for _, g := range gs {
		key := ""
		if g.Creator != nil {
			key = g.Creator.Call
		}
		bycreator[key] = g
	}

	findGoroutine := func(caller string) bool {
		for _, g := range gs {
			if g.Creator != nil && strings.HasPrefix(g.Creator.Call, caller) {
				return true
			}
		}
		return false
	}

	pkgPath, _ := gopkgpath.Caller()
	pkgPath += "_test."
	for _, ignored := range []string{"runGoA", "runGoB"} {
<<<<<<< HEAD
		if findGoroutine(pkgPath + ignored) {
			t.Errorf("%v should have been recorded", ignored)
		}
	}
	if !findGoroutine(pkgPath + "runGoC") {
=======
		if findGoroutine(gs, pkgPath+ignored) != nil {
			t.Errorf("%v should have been recorded", ignored)
		}
	}
	if findGoroutine(gs, pkgPath+"runGoC") == nil {
>>>>>>> 85c1421b
		t.Errorf("%v should have been recorded", "runGoC")
	}
}

func TestFormat(t *testing.T) {
	var wg sync.WaitGroup
	wg.Add(3)
	wait := make(chan struct{})
	runGoA(&wg, wait)
	runGoB(&wg, wait)
	runGoC(&wg, wait)
	wg.Wait()

	buf := make([]byte, 1<<20)
	buf = buf[:runtime.Stack(buf, true)]
	close(wait)

	gs, err := goroutines.Parse(buf)
	if err != nil {
		t.Fatal(err)
	}
	if formatted := goroutines.Format(gs...); string(buf) != formatted {
		t.Errorf("got:\n%s\nwanted:\n%s\n", formatted, buf)
	}
}<|MERGE_RESOLUTION|>--- conflicted
+++ resolved
@@ -76,22 +76,9 @@
 		bycreator[key] = g
 	}
 
-	findGoroutine := func(caller string) *goroutines.Goroutine {
-		for _, g := range gs {
-			if g.Creator != nil && strings.HasPrefix(g.Creator.Call, caller) {
-				return g
-			}
-		}
-		return nil
-	}
-
 	pkgPath, _ := gopkgpath.Caller()
 	pkgPath += "_test."
-<<<<<<< HEAD
-	a := findGoroutine(pkgPath + "runGoA")
-=======
 	a := findGoroutine(gs, pkgPath+"runGoA")
->>>>>>> 85c1421b
 	switch {
 	case a == nil:
 		for _, g := range gs {
@@ -110,21 +97,13 @@
 		t.Errorf("got %s, wanted it to start with %swaitForIt",
 			a.Stack[0].Call, pkgPath)
 	}
-<<<<<<< HEAD
-	b := findGoroutine(pkgPath + "runGoB")
-=======
 	b := findGoroutine(gs, pkgPath+"runGoB")
->>>>>>> 85c1421b
 	if b == nil {
 		t.Errorf("%srunGoB is missing", pkgPath)
 	} else if len(b.Stack) < 5 {
 		t.Errorf("got %d expected at least 5: %s", len(b.Stack), goroutines.Format(b))
 	}
-<<<<<<< HEAD
-	c := findGoroutine(pkgPath + "runGoC")
-=======
 	c := findGoroutine(gs, pkgPath+"runGoC")
->>>>>>> 85c1421b
 	if c == nil {
 		t.Errorf("%srunGoC is missing", pkgPath)
 	} else if len(c.Stack) < 1 {
@@ -155,31 +134,14 @@
 		bycreator[key] = g
 	}
 
-	findGoroutine := func(caller string) bool {
-		for _, g := range gs {
-			if g.Creator != nil && strings.HasPrefix(g.Creator.Call, caller) {
-				return true
-			}
-		}
-		return false
-	}
-
 	pkgPath, _ := gopkgpath.Caller()
 	pkgPath += "_test."
 	for _, ignored := range []string{"runGoA", "runGoB"} {
-<<<<<<< HEAD
-		if findGoroutine(pkgPath + ignored) {
-			t.Errorf("%v should have been recorded", ignored)
-		}
-	}
-	if !findGoroutine(pkgPath + "runGoC") {
-=======
 		if findGoroutine(gs, pkgPath+ignored) != nil {
 			t.Errorf("%v should have been recorded", ignored)
 		}
 	}
 	if findGoroutine(gs, pkgPath+"runGoC") == nil {
->>>>>>> 85c1421b
 		t.Errorf("%v should have been recorded", "runGoC")
 	}
 }
