// Copyright 2024 cloudeng llc. All rights reserved.
// Use of this source code is governed by the Apache-2.0
// license that can be found in the LICENSE file.

package datetime

import (
	"fmt"
	"iter"
	"slices"
	"strings"
	"time"
)

// CalendarDateRange represents a range of CalendarDate values.
type CalendarDateRange uint64

func (cdr CalendarDateRange) from() (uint16, Month, uint8) {
	return uint16(cdr >> 48 & 0xffff), Month(cdr >> 24 & 0xff), uint8(cdr >> 8 & 0xff)
}

func (cdr CalendarDateRange) to() (uint16, Month, uint8) {
	return uint16(cdr >> 32 & 0xffff), Month(cdr >> 16 & 0xff), uint8(cdr & 0xff)
}

func (cdr CalendarDateRange) fromDate() CalendarDate {
	return newCalendarDate8(uint16(cdr>>48&0xffff), Month(cdr>>24&0xff), uint8(cdr>>8&0xff))
}

func (cdr CalendarDateRange) toDate() CalendarDate {
	return newCalendarDate8(uint16(cdr>>32&0xffff), Month(cdr>>16&0xff), uint8(cdr&0xff))
}

func newCalendarDateRange(from, to CalendarDate) CalendarDateRange {
	fy, fm, fd := CalendarDateRange(from.Year()), CalendarDateRange(from.Month()), CalendarDateRange(from.Day())
	ty, tm, td := CalendarDateRange(to.Year()), CalendarDateRange(to.Month()), CalendarDateRange(to.Day())
	return fy<<48 | ty<<32 | fm<<24 | tm<<16 | fd<<8 | td
}

// From returns the start date of the range for the specified year.
// Feb 29 is returned as Feb 28 for non-leap years.
func (cdr CalendarDateRange) From() CalendarDate {
	fromYear, fromMonth, fromDay := cdr.from()
	if fromMonth == 2 && fromDay == 29 && !IsLeap(int(fromYear)) {
		return newCalendarDate8(fromYear, fromMonth, 28)
	}
	return newCalendarDate8(fromYear, fromMonth, fromDay)
}

// To returns the end date of the range for the specified year.
// Feb 29 is returned as Feb 28 for non-leap years.
func (cdr CalendarDateRange) To() CalendarDate {
	toYear, toMonth, toDay := cdr.to()
	if toMonth == 2 && toDay == 29 && !IsLeap(int(toYear)) {
		return newCalendarDate8(toYear, 2, 28)
	}
	return newCalendarDate8(toYear, toMonth, toDay)
}

<<<<<<< HEAD
func (cdr CalendarDateRange) Bound(bound CalendarDateRange) CalendarDateRange {
	from := max(cdr.fromDate(), bound.fromDate())
	to := min(cdr.toDate(), bound.toDate())
	if from > to {
		return CalendarDateRange(0)
	}
	return newCalendarDateRange(from, to)
=======
// OnOrAfter returns a new DateRange with the from date set to on
// or after the specified date.
func (cdr CalendarDateRange) OnOrAfter(start CalendarDate) CalendarDateRange {
	if cdr.fromDate() >= start {
		return cdr
	}
	if start > cdr.toDate() {
		return CalendarDateRange(0)
	}
	return newCalendarDateRange(start, cdr.toDate())
}

// OnOrBefore returns a new DateRange with the to date set to on
// or before the specified date.
func (cdr CalendarDateRange) OnOrBefore(end CalendarDate) CalendarDateRange {
	if cdr.toDate() <= end {
		return cdr
	}
	if end < cdr.fromDate() {
		return CalendarDateRange(0)
	}
	return newCalendarDateRange(cdr.fromDate(), end)
>>>>>>> 28885fa6
}

// NewCalendarDateRange returns a CalendarDateRange for the from/to dates.
// If the from date is later than the to date then they are swapped.
// The resulting from and to dates are then normalized using
// calendardate.Normalize(year, true) for the from date and calendardate.Normalize(year, false) for the to date.
func NewCalendarDateRange(from, to CalendarDate) CalendarDateRange {
	if from > to {
		from, to = to, from
	}
	from, to = from.Normalize(true), to.Normalize(false)
	return newCalendarDateRange(from, to)
}

func (cdr CalendarDateRange) String() string {
	return fmt.Sprintf("%s - %s", cdr.fromDate().String(), cdr.toDate().String())
}

// Dates returns an iterator that yields each Date in the range for the
// given year.
func (cdr CalendarDateRange) Dates() iter.Seq[CalendarDate] {
	to := cdr.To()
	return func(yield func(CalendarDate) bool) {
		for td := cdr.From(); td <= to; td = td.Tomorrow() {
			if !yield(td) {
				return
			}
		}
	}
}

// Parse ranges in formats '01/2006:03/2007', 'Jan-2006:Mar-2007',
// '01/02/2006:03/04/2007' or 'Jan-02-2006:Mar-04-2007',
// If the from day is zero then it is treated as the first day of the month.
// If the from day is 29 for a non-leap year then it is left as 29.
// If the to day is zero then it is treated as the last day of the month taking
// the year into account for Feb.
// The start date must be before the end date after normalization as per
// the above rules.
func (cdr *CalendarDateRange) Parse(val string) error {
	parts := strings.Split(val, ":")
	if len(parts) != 2 {
		return fmt.Errorf("invalid format, %q expected '<from>:<to>'", val)
	}
	var from, to CalendarDate
	if err := from.Parse(parts[0]); err != nil {
		return fmt.Errorf("invalid from: %s: %v", parts[0], err)
	}
	if err := to.Parse(parts[1]); err != nil {
		return fmt.Errorf("invalid to: %s: %v", parts[1], err)
	}
	from = from.Normalize(true)
	to = to.Normalize(false)
	if to < from {
		return fmt.Errorf("from is later than to: %s %s", from, to)
	}
	*cdr = newCalendarDateRange(from, to)
	return nil
}

func (cdr CalendarDateRange) DateRange(year int) DateRange {
	if cdr.From().Year() != year || cdr.To().Year() != year {
		return DateRange(0)
	}
	return NewDateRange(cdr.From().Date(), cdr.To().Date())
}

// Truncate returns a DateRange that is truncated to
// the start or end of specified year iff the range spans
// consecutive years, otherwise it returns DateRange(0).
func (cdr CalendarDateRange) Truncate(year int) DateRange {
	fy, ty := cdr.From().Year(), cdr.To().Year()
	if fy == year && ty == year {
		return NewDateRange(cdr.From().Date(), cdr.To().Date())
	}
	if fy == year && ty == year+1 {
		return NewDateRange(cdr.From().Date(), NewCalendarDate(year, 12, 31).Date())
	}
	if fy == year-1 && ty == year {
		return NewDateRange(NewCalendarDate(year, 1, 1).Date(), cdr.To().Date())
	}
	return DateRange(0)
}

// DatesConstrained returns an iterator that yields each Date in the range for the
// given year constrained by the given DateConstraints.
func (cdr CalendarDateRange) DatesConstrained(dc Constraints) iter.Seq[CalendarDate] {
	return func(yield func(CalendarDate) bool) {
		to := cdr.To()
		for td := cdr.From(); td <= to; td = td.Tomorrow() {
			if !dc.Include(time.Date(td.Year(), time.Month(td.Month()), td.Day(), 0, 0, 0, 0, time.UTC)) {
				continue
			}
			if !yield(td) {
				return
			}
		}
	}
}

// Ranges returns an iterator that yields each DateRange in the range for the
// given year constrained by the given DateConstraints.
func (cdr CalendarDateRange) RangesConstrained(dc Constraints) iter.Seq[CalendarDateRange] {
	return func(yield func(CalendarDateRange) bool) {
		start, stop := cdr.From(), cdr.To()
		to := stop
		inrange := dc.Include(time.Date(start.Year(), time.Month(start.Month()), start.Day(), 0, 0, 0, 0, time.UTC))
		for td := cdr.From(); td <= to; td = td.Tomorrow() {
			if !dc.Include(time.Date(td.Year(), time.Month(td.Month()), td.Day(), 0, 0, 0, 0, time.UTC)) {
				if inrange {
					// Range ends
					if !yield(newCalendarDateRange(start, stop)) {
						return
					}
				}
				inrange = false
				continue
			}
			if !inrange {
				start = td
				inrange = true
			}
			stop = td
		}
		if inrange {
			yield(newCalendarDateRange(start, stop))
		}
	}
}

// Days returns an iterator that yields each day in the range for the
// given year.
func (cdr CalendarDateRange) Days() iter.Seq[YearDay] {
	to := cdr.To()
	return func(yield func(YearDay) bool) {
		for td := cdr.From(); td <= to; td = td.Tomorrow() {
			year := td.Year()
			if !yield(NewYearDay(year, td.Date().DayOfYear(year))) {
				return
			}
		}
	}
}

// DaysConstrained returns an iterator that yields each day in the range for the
// given year constrained by the given DateConstraints.
func (cdr CalendarDateRange) DaysConstrained(dc Constraints) iter.Seq[YearDay] {
	to := cdr.To()
	return func(yield func(YearDay) bool) {
		for td := cdr.From(); td <= to; td = td.Tomorrow() {
			year := td.Year()
			if !dc.Include(time.Date(year, time.Month(td.Month()), td.Day(), 0, 0, 0, 0, time.UTC)) {
				continue
			}
			if !yield(NewYearDay(year, td.Date().DayOfYear(year))) {
				return
			}
		}
	}
}

type CalendarDateRangeList []CalendarDateRange

// Parse parses a list of ranges in the format expected by CalendarDateRange.Parse.
func (cdrl *CalendarDateRangeList) Parse(ranges []string) error {
	if len(ranges) == 0 {
		return nil
	}
	drs := make(CalendarDateRangeList, 0, len(ranges))
	seen := map[CalendarDateRange]struct{}{}
	for _, rg := range ranges {
		var cdr CalendarDateRange
		if err := cdr.Parse(rg); err != nil {
			return err
		}
		if _, ok := seen[cdr]; ok {
			continue
		}
		drs = append(drs, cdr)
		seen[cdr] = struct{}{}
	}
	slices.Sort(drs)
	*cdrl = drs
	return nil
}

// Merge returns a new list of date ranges that contains merged consecutive
// calendar dates into ranges. The dates are normalized using date.Normalize(true).
// The date list is assumed to be sorted.
func (cdl CalendarDateList) Merge() CalendarDateRangeList {
	if len(cdl) == 0 {
		return nil
	}
	var cdrl CalendarDateRangeList
	from := cdl[0].Normalize(true)
	to := cdl[0].Normalize(true)
	for i := 1; i < len(cdl); i++ {
		prev, cur := cdl[i-1].Normalize(true), cdl[i].Normalize(true)
		if prev == cur {
			continue
		}
		if prev == cur.Yesterday() {
			to = cur
			continue
		}
		cdrl = append(cdrl, newCalendarDateRange(from, to))
		from = cur
		to = cur
	}
	return slices.Clip(append(cdrl, newCalendarDateRange(from, to)))
}

// Merge returns a new list of date ranges that contains merged consecutive
// overlapping ranges.
// The date list is assumed to be sorted.
func (cdrl CalendarDateRangeList) Merge() CalendarDateRangeList {
	if len(cdrl) == 0 {
		return cdrl
	}
	merged := make(CalendarDateRangeList, 0, len(cdrl))
	from := cdrl[0].From()
	to := cdrl[0].To()
	for i := 1; i < len(cdrl); i++ {
		prevTo, curFrom := cdrl[i-1].To(), cdrl[i].From()
		if prevTo.YearDay() >= (curFrom.YearDay()-1) || curFrom.Yesterday() == prevTo {
			to = max(cdrl[i].To(), prevTo)
			continue
		}
		merged = append(merged, newCalendarDateRange(from, to))
		from = curFrom
		to = max(cdrl[i].To(), prevTo)
	}
	return slices.Clip(append(merged, newCalendarDateRange(from, to)))
}

// MergeMonths returns a merged list of date ranges that contains the specified
// months for the given year.
func (cdrl CalendarDateRangeList) MergeMonths(year int, months MonthList) CalendarDateRangeList {
	ncdrl := make(CalendarDateRangeList, 0, len(months)+len(cdrl))
	for _, m := range months {
		ncdrl = append(ncdrl, newCalendarDateRange(NewCalendarDate(year, m, 1), NewCalendarDate(year, m, int(DaysInMonth(year, m)))))
	}
	ncdrl = append(ncdrl, cdrl...)
	slices.Sort(ncdrl)
	return ncdrl.Merge()
}

<<<<<<< HEAD
func (cdrl CalendarDateRangeList) Bound(bound CalendarDateRange) CalendarDateRangeList {
	if len(cdrl) == 0 {
		return cdrl
	}
	ndr := make(CalendarDateRangeList, 0, len(cdrl))
	for _, dr := range cdrl {
		if b := dr.Bound(bound); b != 0 {
			ndr = append(ndr, b)
		}
	}
	return slices.Clip(ndr)
=======
func (cdrl CalendarDateRangeList) OnOrAfter(start CalendarDate) CalendarDateRangeList {
	if len(cdrl) == 0 {
		return cdrl
	}
	ndr := make(CalendarDateRangeList, len(cdrl))
	for i, dr := range cdrl {
		ndr[i] = dr.OnOrAfter(start)
	}
	return ndr
}

func (cdrl CalendarDateRangeList) OnOrBefore(end CalendarDate) CalendarDateRangeList {
	if len(cdrl) == 0 {
		return cdrl
	}
	ncdr := make(CalendarDateRangeList, len(cdrl))
	for i, dr := range cdrl {
		ncdr[i] = dr.OnOrBefore(end)
	}
	return ncdr
>>>>>>> 28885fa6
}<|MERGE_RESOLUTION|>--- conflicted
+++ resolved
@@ -57,7 +57,10 @@
 	return newCalendarDate8(toYear, toMonth, toDay)
 }
 
-<<<<<<< HEAD
+// Bound returns a new CalendarDateRange that is bounded by the specified
+// CalendarDateRange, namely the from date is the later of the two from dates
+// and the to date is the earlier of the two to dates. If the resulting range
+// is empty then the zero value is returned.
 func (cdr CalendarDateRange) Bound(bound CalendarDateRange) CalendarDateRange {
 	from := max(cdr.fromDate(), bound.fromDate())
 	to := min(cdr.toDate(), bound.toDate())
@@ -65,30 +68,6 @@
 		return CalendarDateRange(0)
 	}
 	return newCalendarDateRange(from, to)
-=======
-// OnOrAfter returns a new DateRange with the from date set to on
-// or after the specified date.
-func (cdr CalendarDateRange) OnOrAfter(start CalendarDate) CalendarDateRange {
-	if cdr.fromDate() >= start {
-		return cdr
-	}
-	if start > cdr.toDate() {
-		return CalendarDateRange(0)
-	}
-	return newCalendarDateRange(start, cdr.toDate())
-}
-
-// OnOrBefore returns a new DateRange with the to date set to on
-// or before the specified date.
-func (cdr CalendarDateRange) OnOrBefore(end CalendarDate) CalendarDateRange {
-	if cdr.toDate() <= end {
-		return cdr
-	}
-	if end < cdr.fromDate() {
-		return CalendarDateRange(0)
-	}
-	return newCalendarDateRange(cdr.fromDate(), end)
->>>>>>> 28885fa6
 }
 
 // NewCalendarDateRange returns a CalendarDateRange for the from/to dates.
@@ -336,7 +315,8 @@
 	return ncdrl.Merge()
 }
 
-<<<<<<< HEAD
+// Bound returns a new list of date ranges that are bounded by the supplied
+// calendar date range.
 func (cdrl CalendarDateRangeList) Bound(bound CalendarDateRange) CalendarDateRangeList {
 	if len(cdrl) == 0 {
 		return cdrl
@@ -348,26 +328,4 @@
 		}
 	}
 	return slices.Clip(ndr)
-=======
-func (cdrl CalendarDateRangeList) OnOrAfter(start CalendarDate) CalendarDateRangeList {
-	if len(cdrl) == 0 {
-		return cdrl
-	}
-	ndr := make(CalendarDateRangeList, len(cdrl))
-	for i, dr := range cdrl {
-		ndr[i] = dr.OnOrAfter(start)
-	}
-	return ndr
-}
-
-func (cdrl CalendarDateRangeList) OnOrBefore(end CalendarDate) CalendarDateRangeList {
-	if len(cdrl) == 0 {
-		return cdrl
-	}
-	ncdr := make(CalendarDateRangeList, len(cdrl))
-	for i, dr := range cdrl {
-		ncdr[i] = dr.OnOrBefore(end)
-	}
-	return ncdr
->>>>>>> 28885fa6
 }