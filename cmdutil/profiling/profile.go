--- conflicted
+++ resolved
@@ -79,21 +79,11 @@
 // can be used to save its contents to the specified file.
 // Typical usage is as follows:
 //
-<<<<<<< HEAD
-// save, err := profiling.Start("cpu", "cpu.out")
-//
-//	if err != nil {
-//	   panic(err)
-//	}
-//
-// defer save()
-=======
 //	save, err := profiling.Start("cpu", "cpu.out")
 //	if err != nil {
 //	   panic(err)
 //	}
 //	defer save()
->>>>>>> f8fc174f
 //
 // For a heap profile simply use Start("heap", "heap.out"). Note that the
 // returned save function cannot be used more than once and that Start must
