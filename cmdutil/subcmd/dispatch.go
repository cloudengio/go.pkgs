--- conflicted
+++ resolved
@@ -11,13 +11,6 @@
 	"cloudeng.io/cmdutil"
 )
 
-<<<<<<< HEAD
-// ErrInterrupt is used to signal that a user interrupt
-// (eg. Ctrl-C) has occurred.
-var ErrInterrupt = errors.New("interrupt")
-
-=======
->>>>>>> 317e5245
 // Dispatch runs the supplied CommandSetYAML with support for signal handling.
 // It will exit with an error if the context is cancelled with an interrupt
 // signal or if the CommandSetYAML returns an error.
@@ -27,17 +20,10 @@
 		return
 	}
 	ctx, cancel := context.WithCancelCause(ctx)
-<<<<<<< HEAD
-	cmdutil.HandleSignals(func() { cancel(ErrInterrupt) }, os.Interrupt)
-	err := cli.Dispatch(ctx)
-	if context.Cause(ctx) == ErrInterrupt {
-		cmdutil.Exit("%v", ErrInterrupt)
-=======
 	cmdutil.HandleSignals(func() { cancel(cmdutil.ErrInterrupt) }, os.Interrupt)
 	err := cli.Dispatch(ctx)
 	if context.Cause(ctx) == cmdutil.ErrInterrupt {
 		cmdutil.Exit("%v", cmdutil.ErrInterrupt)
->>>>>>> 317e5245
 	}
 	if err != nil {
 		cmdutil.Exit("%v", err)
