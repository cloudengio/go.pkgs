// Copyright 2024 cloudeng llc. All rights reserved.
// Use of this source code is governed by the Apache-2.0
// license that can be found in the LICENSE file.

// Package awssecrets provides an implementation of fs.ReadFileFS that reads
// secrets from the AWS secretsmanager.
package awssecretsfs

import (
	"bytes"
	"context"
	"errors"
	"fmt"
	"io/fs"
	"strings"
	"time"

	"cloudeng.io/aws/awsutil"
	"cloudeng.io/file"
	"github.com/aws/aws-sdk-go-v2/aws"
	"github.com/aws/aws-sdk-go-v2/service/secretsmanager"
	"github.com/aws/aws-sdk-go-v2/service/secretsmanager/types"
)

// Option represents an option to New.
type Option func(o *options)

type options struct {
	smOptions           secretsmanager.Options
	recoveryDelayInDays int64
	client              Client
	allowNew            bool
	allowUpdates        bool
}

// WithSecretsOptions wraps secretsmanager.Options for use when creating an s3.Client.
func WithSecretsOptions(opts ...func(*secretsmanager.Options)) Option {
	return func(o *options) {
		for _, fn := range opts {
			fn(&o.smOptions)
		}
	}
}

// WithRecoveryDelay specifies the number of days to retain a secret after deletion.
// Set to 0 for immediate deletion without recovery, the default is 7 days.
func WithRecoveryDelay(days int64) Option {
	return func(o *options) {
		o.recoveryDelayInDays = days
	}
}

// WithSecretsClient specifies the secretsmanager.Client to use. If not specified, a new is created.
func WithSecretsClient(client Client) Option {
	return func(o *options) {
		o.client = client
	}
}

// WithAllowUpdates specifies whether writes to existing secrets are allowed.
func WithAllowUpdates(allow bool) Option {
	return func(o *options) {
		o.allowUpdates = allow
	}
}

// WithAllowCreation specifies whether creation of new secrets is allowed.
func WithAllowCreation(allow bool) Option {
	return func(o *options) {
		o.allowNew = allow
	}
}

// New creates a new instance of fs.ReadFile backed by the secretsmanager.
func New(cfg aws.Config, options ...Option) *T {
	return NewSecretsFS(cfg, options...)
}

// T implements fs.ReadFileFS for secretsmanager.
type T struct {
	client  Client
	options options
}

// NewSecretsFS creates a new instance of T.
func NewSecretsFS(cfg aws.Config, options ...Option) *T {
	smfs := &T{}
	smfs.options.recoveryDelayInDays = 7
	for _, fn := range options {
		fn(&smfs.options)
	}
	smfs.client = smfs.options.client
	if smfs.client == nil {
		smfs.client = secretsmanager.NewFromConfig(cfg)
	}
	return smfs
}

// Open implements fs.FS. Name can be the short name of the secret or the ARN.
func (smfs *T) Open(name string) (fs.File, error) {
	out, err := readSecret(context.Background(), smfs.client, name)
	if err != nil {
		return nil, translateError(err)
	}
	data := getData(out)
	return &secret{name: aws.ToString(out.Name), size: len(data), buf: bytes.NewBuffer(data)}, nil
}

// ReadFile implements fs.ReadFileFS. Name can be the short name of the secret or the ARN.
func (smfs *T) ReadFile(name string) ([]byte, error) {
	return smfs.readFileCtx(context.Background(), name)
}

// ReadFileCtx is like ReadFile but with a context.
func (smfs *T) ReadFileCtx(ctx context.Context, nameOrArn string) ([]byte, error) {
	return smfs.readFileCtx(ctx, nameOrArn)
}

func (smfs *T) WriteFileCtx(ctx context.Context, nameOrArn string, data []byte, _ fs.FileMode) error {
	if !smfs.options.allowNew && !smfs.options.allowUpdates {
		return fmt.Errorf("creations and updates are not allowed: %w", fs.ErrPermission)
	}

	exists, arn, err := secretExists(ctx, smfs.client, nameOrArn)
	if err != nil {
		return err
	}

	if exists {
		if !smfs.options.allowUpdates {
			return fmt.Errorf("updates are not allowed: %w", fs.ErrPermission)
		}
		_, err = smfs.client.PutSecretValue(ctx, &secretsmanager.PutSecretValueInput{
			SecretId:     aws.String(arn),
			SecretBinary: data,
		})
		return err
	}

	if !smfs.options.allowNew {
		return fmt.Errorf("creations are not allowed: %w", fs.ErrPermission)
	}
	_, err = smfs.client.CreateSecret(ctx, &secretsmanager.CreateSecretInput{
		Name:         aws.String(nameOrArn),
		SecretBinary: data,
	})
	return err
}

// Delete deletes the secret with the given name. Name can be the short name of the secret or the ARN.
func (smfs *T) Delete(ctx context.Context, nameOrArn string) error {
	arn := nameOrArn
	if !awsutil.IsARN(nameOrArn) {
		exists, an, err := secretExists(ctx, smfs.client, nameOrArn)
		if err != nil {
			return err
		}
		if !exists {
			return fs.ErrNotExist
		}
		arn = an
	}
	sin := &secretsmanager.DeleteSecretInput{
		SecretId: aws.String(arn),
	}
	if smfs.options.recoveryDelayInDays == 0 {
		sin.ForceDeleteWithoutRecovery = aws.Bool(true)
	} else {
		sin.RecoveryWindowInDays = aws.Int64(smfs.options.recoveryDelayInDays)
	}
	_, err := smfs.client.DeleteSecret(ctx, sin)
	return translateError(err)
}

func (smfs *T) readFileCtx(ctx context.Context, name string) ([]byte, error) {
	out, err := readSecret(ctx, smfs.client, name)
	if err != nil {
		return nil, translateError(err)
	}
	return getData(out), nil
}

type secret struct {
	name string
	size int
	buf  *bytes.Buffer
}

// Stat implements fs.File. The Name and Size fields are populated, the Name
// is the short name of the secret rather than the ARN.
func (s *secret) Stat() (fs.FileInfo, error) {
	return file.NewInfo(s.name, int64(s.size), 0, time.Time{}, nil), nil
}

func (s *secret) Read(buf []byte) (int, error) {
	return s.buf.Read(buf)
}

func (s *secret) Close() error {
	return nil
}

// Client represents the set of AWS Secrets service methods used by awssecretsfs.
type Client interface {
	ListSecretVersionIds(ctx context.Context, params *secretsmanager.ListSecretVersionIdsInput, optFns ...func(*secretsmanager.Options)) (*secretsmanager.ListSecretVersionIdsOutput, error)
	GetSecretValue(ctx context.Context, params *secretsmanager.GetSecretValueInput, optFns ...func(*secretsmanager.Options)) (*secretsmanager.GetSecretValueOutput, error)
	DeleteSecret(ctx context.Context, params *secretsmanager.DeleteSecretInput, optFns ...func(*secretsmanager.Options)) (*secretsmanager.DeleteSecretOutput, error)
	PutSecretValue(ctx context.Context, params *secretsmanager.PutSecretValueInput, optFns ...func(*secretsmanager.Options)) (*secretsmanager.PutSecretValueOutput, error)
	CreateSecret(ctx context.Context, params *secretsmanager.CreateSecretInput, optFns ...func(*secretsmanager.Options)) (*secretsmanager.CreateSecretOutput, error)
	DescribeSecret(ctx context.Context, params *secretsmanager.DescribeSecretInput, optFns ...func(*secretsmanager.Options)) (*secretsmanager.DescribeSecretOutput, error)
}

func secretExists(ctx context.Context, client Client, nameOrArn string) (bool, string, error) {
	out, err := client.DescribeSecret(ctx, &secretsmanager.DescribeSecretInput{SecretId: aws.String(nameOrArn)})
	if err != nil {
		var rnfe *types.ResourceNotFoundException
		if errors.As(err, &rnfe) {
			return false, "", nil
		}
		return false, "", err
	}
	return true, *out.ARN, nil
}

func getData(out *secretsmanager.GetSecretValueOutput) []byte {
	if out.SecretBinary != nil {
		return out.SecretBinary
	}
	return []byte(aws.ToString(out.SecretString))
}

func readSecret(ctx context.Context, client Client, nameOrArn string) (*secretsmanager.GetSecretValueOutput, error) {
	arn := nameOrArn
	if !awsutil.IsARN(nameOrArn) {
		exists, an, err := secretExists(ctx, client, nameOrArn)
		if err != nil {
			return nil, err
		}
		if !exists {
			return nil, fs.ErrNotExist
		}
		arn = an
	}
	return client.GetSecretValue(ctx,
		&secretsmanager.GetSecretValueInput{SecretId: aws.String(arn)})
}

func translateError(err error) error {
	var rnfe *types.ResourceNotFoundException
	if errors.As(err, &rnfe) {
		return fs.ErrNotExist
	}
<<<<<<< HEAD
=======
	var ire *types.InvalidRequestException
	if errors.As(err, &ire) {
		if strings.Contains(ire.ErrorMessage(), "currently marked deleted") {
			return fs.ErrNotExist
		}
	}
>>>>>>> e91faba8
	return err
}<|MERGE_RESOLUTION|>--- conflicted
+++ resolved
@@ -250,14 +250,11 @@
 	if errors.As(err, &rnfe) {
 		return fs.ErrNotExist
 	}
-<<<<<<< HEAD
-=======
 	var ire *types.InvalidRequestException
 	if errors.As(err, &ire) {
 		if strings.Contains(ire.ErrorMessage(), "currently marked deleted") {
 			return fs.ErrNotExist
 		}
 	}
->>>>>>> e91faba8
 	return err
 }