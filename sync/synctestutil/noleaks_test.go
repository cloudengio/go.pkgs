// Copyright 2023 cloudeng llc. All rights reserved.
// Use of this source code is governed by the Apache-2.0
// license that can be found in the LICENSE file.

package synctestutil_test

import (
	"testing"
	"time"

	"cloudeng.io/debug/goroutines"
	"cloudeng.io/sync/synctestutil"
)

type fakeErrorf struct {
	calls int
}

func (f *fakeErrorf) Errorf(format string, args ...interface{}) {
	f.calls++
<<<<<<< HEAD
=======
}

func mustGet(t *testing.T) []*goroutines.Goroutine {
	gs, err := goroutines.Get()
	if err != nil {
		t.Fatal(err)
	}
	return gs
>>>>>>> daa11fbf
}

func TestNoLeaks(t *testing.T) {
	er := &fakeErrorf{}

	// Simple case with no goroutines.
	before := mustGet(t)
	fn := synctestutil.AssertNoGoroutines(er)
	fn()
	after := mustGet(t)
	if got, want := er.calls, 0; got != want {
		t.Logf("before: %v: %v", len(before), goroutines.Format(before...))
		t.Logf("after: %v: %v", len(after), goroutines.Format(after...))
		t.Fatalf("got %v, want %v", got, want)
	}

	stop := make(chan struct{})
	running := make(chan struct{})
	fn = synctestutil.AssertNoGoroutines(er)
	go func() {
		close(running)
		<-stop
	}()
	<-running
	fn()
	if got, want := er.calls, 1; got != want {
		t.Errorf("got %v, want %v", got, want)
	}
	close(stop)

	er = &fakeErrorf{}
	fn = synctestutil.AssertNoGoroutinesRacy(er, time.Minute)
	go func() {
		time.Sleep(time.Millisecond * 100)
	}()
	fn()
	if got, want := er.calls, 0; got != want {
		t.Errorf("got %v, want %v", got, want)
	}
}<|MERGE_RESOLUTION|>--- conflicted
+++ resolved
@@ -18,8 +18,6 @@
 
 func (f *fakeErrorf) Errorf(format string, args ...interface{}) {
 	f.calls++
-<<<<<<< HEAD
-=======
 }
 
 func mustGet(t *testing.T) []*goroutines.Goroutine {
@@ -28,7 +26,6 @@
 		t.Fatal(err)
 	}
 	return gs
->>>>>>> daa11fbf
 }
 
 func TestNoLeaks(t *testing.T) {
