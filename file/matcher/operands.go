// Copyright 2023 cloudeng llc. All rights reserved.
// Use of this source code is governed by the Apache-2.0
// license that can be found in the LICENSE file.

package matcher

import (
	"fmt"
	"io/fs"
	"path/filepath"
	"reflect"
	"regexp"
	"strconv"
	"strings"
	"time"

	"cloudeng.io/cmdutil/boolexpr"
)

type commonOperand struct {
	requires reflect.Type
	name     string
	document string
}

func (co commonOperand) Needs(t reflect.Type) bool {
	return t.Implements(co.requires)
}
func (co commonOperand) Document() string {
	return co.document
}

type regEx struct {
	text string
	re   *regexp.Regexp
	commonOperand
}

<<<<<<< HEAD
// NameIfc must be implemented by any values that used with the Glob operands.
=======
// NameIfc and/or PathIfc must be implemented by any values that used with the Glob operands.
>>>>>>> 28c223bc
type NameIfc interface {
	Name() string
}

<<<<<<< HEAD
// PathIfc must be implemented by any values that used with the Regexp operand.
=======
// PathIfc must be implemented by any values that used with the Regexp operand
// optionally for the Glob operand.
>>>>>>> 28c223bc
type PathIfc interface {
	Path() string
}

// FileTypeIfc must be implemented by any values that used with the
// Filetype operand for types f, d or l.
type FileTypeIfc interface {
	Type() fs.FileMode
}

// FileModeIfc must be implemented by any values that used with the
// Filetype operand for type x.
type FileModeIfc interface {
	Mode() fs.FileMode
}

// ModTimeIfc must be implemented by any values that used with the
// NewerThan operand.
type ModTimeIfc interface {
	ModTime() time.Time
}

// DirSizeIfc must be implemented by any values that used with the
// DirSize operand.
type DirSizeIfc interface {
	NumEntries() int64
}

func (op regEx) Prepare() (boolexpr.Operand, error) {
	re, err := regexp.Compile(op.text)
	if err != nil {
		return op, err
	}
	op.re = re
	return op, nil
}

func (op regEx) Eval(v any) bool {
	if nt, ok := v.(PathIfc); ok {
		return op.re.MatchString(nt.Path())
	}
	return false
}

func (op regEx) String() string {
	return "re=" + op.text
}

// Regexp returns a regular expression operand. It is not compiled until
// a matcher.T is created using New. It requires that the value being
// matched implements PathIfc.
func Regexp(opname string, re string) boolexpr.Operand {
	return regEx{text: re,
		commonOperand: commonOperand{
			name:     opname,
			document: opname + "=<regexp> matches a regular expression",
			requires: reflect.TypeOf((*PathIfc)(nil)).Elem(),
		},
	}
}

type glob struct {
	text            string
	caseInsensitive bool
	commonOperand
}

func (op glob) Prepare() (boolexpr.Operand, error) {
	_, err := filepath.Match(op.text, "foo")
	if err != nil {
		return op, err
	}
	op.requires = reflect.TypeOf((*NameIfc)(nil)).Elem()
	return op, nil
}

func (op glob) eval(v string) bool {
	if op.caseInsensitive {
		v = strings.ToLower(v)
	}
	matched, _ := filepath.Match(op.text, v)
	return matched
}

func (op glob) Eval(v any) bool {
	// try name first, then path.
	if nt, ok := v.(NameIfc); ok {
		if op.eval(nt.Name()) {
			return true
		}
	}
	if pt, ok := v.(PathIfc); ok {
		if op.eval(pt.Path()) {
			return true
		}
	}
	return false
}

func (op glob) String() string {
	return op.name + "=" + op.text
}

// Glob provides a glob operand (optionally case insensitive, in which
// case the value it is being against will be converted to lower case
// before the match is evaluated). The pattern is not validated until a
// matcher.T is created. It requires that the value being matched implements
// NameIfc and/or PathIfc.
// The NameIfc interface is used first, if the value does not implement
// NameIfc or the glob evaluates to false, then PathIfc is used.
func Glob(opname string, pat string, caseInsensitive bool) boolexpr.Operand {
	return glob{text: pat,
		caseInsensitive: caseInsensitive,
		commonOperand: commonOperand{
			name:     opname,
			document: opname + "=<glob> matches a glob pattern",
			requires: reflect.TypeOf((*NameIfc)(nil)).Elem(),
		}}
}

type fileType struct {
	text string
	commonOperand
	// true if the operand requires a full mode, false if it only requires the modeType.
	needsMode bool
}

func (op fileType) Prepare() (boolexpr.Operand, error) {
	switch op.text {
	case "d", "l", "f":
		op.needsMode = false
		op.requires = reflect.TypeOf((*FileTypeIfc)(nil)).Elem()
	case "x":
		op.needsMode = true
		op.requires = reflect.TypeOf((*FileModeIfc)(nil)).Elem()
	default:
		return op, fmt.Errorf("invalid file type: %q, use one of d, f, l or x", op.text)
	}
	return op, nil
}

func (op fileType) Eval(v any) bool {
	var mode fs.FileMode
	switch t := v.(type) {
	case FileTypeIfc:
		mode = t.Type()
		if op.needsMode {
			// need the full fileMode, but only Type is available.
			return false
		}
	case FileModeIfc:
		mode = t.Mode()
	default:
		return false
	}
	switch op.text {
	case "f":
		return mode.IsRegular()
	case "x":
		return mode.IsRegular() && (mode.Perm()&0111 != 0)
	case "l":
		return mode&fs.ModeSymlink != 0
	case "d":
		return mode.IsDir()
	}
	return false
}

func (op fileType) String() string {
	return op.name + "=" + op.text
}

func (op fileType) Needs(t reflect.Type) bool {
	return t.Implements(op.requires)
}

const fileTypeDoc = "=<type> matches a file type (d, f, l, x), where d is a directory, f a regular file, l a symbolic link and x an executable regular file"

// FileType returns a 'file type' operand. It is not validated until a
// matcher.T is created using New. Supported file types are
// (as per the unix find command):
//   - f for regular files
//   - d for directories
//   - l for symbolic links
//   - x executable regular files
//
// It requires that the value being matched implements FileTypeIfc for types
// d, f and l and FileModeIfc for type x.
func FileType(opname string, typ string) boolexpr.Operand {
	return fileType{
		text: typ,
		commonOperand: commonOperand{
			name:     opname,
			document: opname + fileTypeDoc,
		}}
}

type newerThan struct {
	text string
	when time.Time
	commonOperand
}

func (op newerThan) Prepare() (boolexpr.Operand, error) {
	if !op.when.IsZero() {
		op.requires = reflect.TypeOf((*ModTimeIfc)(nil)).Elem()
		return op, nil
	}
	for _, format := range []string{time.RFC3339, time.DateTime, time.TimeOnly, time.DateOnly} {
		if t, err := time.Parse(format, op.text); err == nil {
			op.when = t
			op.requires = reflect.TypeOf((*ModTimeIfc)(nil)).Elem()
			return op, nil
		}
	}
	return op, fmt.Errorf("invalid time: %v, use one of RFC3339, Date and Time, Date or Time only formats", op.text)
}

func (op newerThan) Eval(v any) bool {
	if nt, ok := v.(ModTimeIfc); ok {
		return nt.ModTime().After(op.when)
	}
	return false
}

func (op newerThan) String() string {
	return op.name + "=" + op.text
}

const newerThanDoc = "=<time> matches a time that is newer than the specified time in time.RFC3339, time.DateTime, time.TimeOnly or time.DateOnly formats"

// NewerThanParsed returns a 'newer than' operand. It is not validated until a
// matcher.T is created using New. The time must be expressed as one of
// time.RFC3339, time.DateTime, time.TimeOnly, time.DateOnly. Due to the
// nature of the parsed formats fine grained time comparisons are not
// possible.
//
// It requires that the value being matched implements ModTimeIfc.
func NewerThanParsed(opname string, value string) boolexpr.Operand {
	return newerThan{text: value,
		commonOperand: commonOperand{
			name:     opname,
			document: opname + newerThanDoc,
			requires: reflect.TypeOf((*ModTimeIfc)(nil)).Elem(),
		}}
}

// NewerThanTime returns a 'newer than' operand with the specified time.
// This should be used in place of NewerThanFormat when fine grained time
// comparisons are required.
//
// It requires that the value bein matched implements Mod
func NewerThanTime(opname string, when time.Time) boolexpr.Operand {
	return newerThan{when: when,
		commonOperand: commonOperand{
			name:     opname,
			document: opname + newerThanDoc,
			requires: reflect.TypeOf((*ModTimeIfc)(nil)).Elem(),
		}}
}

// DirSize returns a 'directory size' operand. The value is not validated
// until a matcher.T is created using New. The size must be expressed as
// an integer. The comparison is performed using the supplied function.
// The operand requires that the value being matched implements DirSizeIfc.
func DirSize(opname, value string, larger bool) boolexpr.Operand {
	return dirSize{
		name:   opname,
		text:   value,
		larger: larger,
		commonOperand: commonOperand{
			name:     opname,
			document: opname + "=<size> matches a directory size",
			requires: reflect.TypeOf((*DirSizeIfc)(nil)).Elem(),
		}}
}

type dirSize struct {
	text   string
	name   string
	larger bool
	a      int64
	commonOperand
}

func (op dirSize) Prepare() (boolexpr.Operand, error) {
	s, err := strconv.ParseInt(op.text, 10, 64)
	if err != nil {
		return op, err
	}
	op.a = s
	op.requires = reflect.TypeOf((*DirSizeIfc)(nil)).Elem()
	return op, nil
}

func (op dirSize) Eval(v any) bool {
	if nt, ok := v.(DirSizeIfc); ok {
		if op.larger {
			return nt.NumEntries() > op.a
		}
		return nt.NumEntries() <= op.a
	}
	return false
}

func (op dirSize) String() string {
	return op.name + "=" + op.text
}

func DirSizeLarger(n, v string) boolexpr.Operand {
	return DirSize(n, v, true)
}

func DirSizeSmaller(n, v string) boolexpr.Operand {
	return DirSize(n, v, false)
}

// NewGlob returns a case sensitive boolexpr.Operand that matches a glob pattern.
// The expression value must implement NameIfc.
func NewGlob(n, v string) boolexpr.Operand { return Glob(n, v, false) }

// NewIGlob is a case-insensitive version of NewGlob.
// The expression value must implement NameIfc.
func NewIGlob(n, v string) boolexpr.Operand { return Glob(n, v, true) }

// NewRegexp returns a boolexpr.Operand that matches a regular expression.
// The expression value must implement NameIfc.
func NewRegexp(n, v string) boolexpr.Operand { return Regexp(n, v) }

// NewFileType returns a boolexpr.Operand that matches a file type.
// The expression value must implement FileTypeIfc for types d, f and l and
// FileModeIfc for type x.
func NewFileType(n, v string) boolexpr.Operand { return FileType(n, v) }

// NewNewerThan returns a boolexpr.Operand that matches a time that is newer
// than the specified time. The time is specified in time.RFC3339, time.DateTime,
// time.TimeOnly or time.DateOnly formats. The expression value must implement
// ModTimeIfc.
func NewNewerThan(n, v string) boolexpr.Operand { return NewerThanParsed(n, v) }

// NewDirSizeLarger returns a boolexpr.Operand that returns true if the expression
// value implements DirSizeIfc and the number of entries in the directory
// is greater than the specified value.
func NewDirSizeLarger(n, v string) boolexpr.Operand { return DirSizeLarger(n, v) }

// NewDirSizeSmaller is like NewDirSizeLarger but returns true if the number
// of entries is smaller or equal than the specified value.
func NewDirSizeSmaller(n, v string) boolexpr.Operand { return DirSizeSmaller(n, v) }

// New returns a boolexpr.Parser with the following operands registered:
//   - "name": case sensitive Glob
//   - "iname", case insensitive Glob
//   - "re", Regxp
//   - "type", FileType
//   - "newer", NewerThan
//   - "dir-larger", DirSizeGreater
//   - "dir-smaller", DirSizeSmaller
func New() *boolexpr.Parser {
	parser := boolexpr.NewParser()
	parser.RegisterOperand("name", NewGlob)
	parser.RegisterOperand("iname", NewIGlob)
	parser.RegisterOperand("re", NewRegexp)
	parser.RegisterOperand("type", NewFileType)
	parser.RegisterOperand("newer", NewNewerThan)
	parser.RegisterOperand("dir-larger", NewDirSizeLarger)
	parser.RegisterOperand("dir-smaller", NewDirSizeSmaller)
	return parser
}<|MERGE_RESOLUTION|>--- conflicted
+++ resolved
@@ -36,21 +36,13 @@
 	commonOperand
 }
 
-<<<<<<< HEAD
-// NameIfc must be implemented by any values that used with the Glob operands.
-=======
 // NameIfc and/or PathIfc must be implemented by any values that used with the Glob operands.
->>>>>>> 28c223bc
 type NameIfc interface {
 	Name() string
 }
 
-<<<<<<< HEAD
-// PathIfc must be implemented by any values that used with the Regexp operand.
-=======
 // PathIfc must be implemented by any values that used with the Regexp operand
 // optionally for the Glob operand.
->>>>>>> 28c223bc
 type PathIfc interface {
 	Path() string
 }
