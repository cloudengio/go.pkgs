// Copyright 2022 cloudeng llc. All rights reserved.
// Use of this source code is governed by the Apache-2.0
// license that can be found in the LICENSE file.

package file

import (
	"bytes"
	"context"
	"encoding/binary"
	"encoding/gob"
	"encoding/json"
	"fmt"
	"io/fs"
	"time"
)

func init() {
	gob.Register(&Info{})
}

// FS extends fs.FS with Scheme and OpenCtx.
type FS interface {
	fs.FS

	// Scheme returns the URI scheme that this FS supports. Scheme should
	// be "file" for local file system access.
	Scheme() string

	// OpenCtx is like fs.Open but with a context.
	OpenCtx(ctx context.Context, name string) (fs.File, error)

	// Readlink returns the contents of a symbolic link.
	Readlink(ctx context.Context, path string) (string, error)

	// Stat will follow symlinks/redirects/aliases.
	Stat(ctx context.Context, path string) (Info, error)

	// Lstat will not follow symlinks/redirects/aliases.
	Lstat(ctx context.Context, path string) (Info, error)

	// Join is like filepath.Join for the filesystem supported by this filesystem.
	Join(components ...string) string

	// Base is like filepath.Base for the filesystem supported by this filesystem.
	Base(path string) string

	// IsPermissionError returns true if the specified error, as returned
	// by the filesystem's implementation, is a result of a permissions error.
	IsPermissionError(err error) bool

	// IsNotExist returns true if the specified error, as returned by the
	// filesystem's implementation, is a result of the object not existing.
	IsNotExist(err error) bool

	// XAttr returns extended attributes for the specified file.Info
	// and file.
	XAttr(ctx context.Context, path string, fi Info) (XAttr, error)

	// SysXAttr returns a representation of the extended attributes using the
	// native data type of the underlying file system. If existing is
	// non-nil and is of that file-system specific type the contents of
	// XAttr are merged into it.
	SysXAttr(existing any, merge XAttr) any
}

// WriteFileFS provides an interface for writing the entire contents of a file.
type WriteFileFS interface {
	WriteFile(name string, data []byte, perm fs.FileMode) error
	WriteFileCtx(ctx context.Context, name string, data []byte, perm fs.FileMode) error
}

<<<<<<< HEAD
// ReadFileFS defines an FS style interface for reading files.
=======
// ReadFileFS provides an interface for reading the entire contents of a file.
>>>>>>> db52df71
type ReadFileFS interface {
	ReadFile(name string) ([]byte, error)
	ReadFileCtx(ctx context.Context, name string) ([]byte, error)
}

// ErrNotImplemented is returned by methods that are not implemented
// by a particular filesystem.
var ErrNotImplemented = fmt.Errorf("not implemented")
var ErrSchemeNotSupported = fmt.Errorf("scheme not supported")

var _ fs.FileInfo = (*Info)(nil)

// Info implements fs.FileInfo to provide binary, gob and json encoding/decoding.
// The SysInfo field is not encoded/decoded and hence is only available for use
// within the process that Info was instantiated in.
type Info struct {
	name    string
	size    int64
	mode    fs.FileMode
	modTime time.Time
	sysInfo any
}

// NewInfo creates a new instance of Info.
func NewInfo(
	name string,
	size int64,
	mode fs.FileMode,
	modTime time.Time,
	sysInfo any) Info {
	return Info{
		name:    name,
		size:    size,
		mode:    mode,
		modTime: modTime,
		sysInfo: sysInfo,
	}
}

// NewInfoFromFileInfo creates a new instance of Info from a fs.FileInfo.
func NewInfoFromFileInfo(fi fs.FileInfo) Info {
	return NewInfo(
		fi.Name(),
		fi.Size(),
		fi.Mode(),
		fi.ModTime(),
		fi.Sys())
}

// Name implements fs.FileInfo.
func (fi Info) Name() string {
	return fi.name
}

// Size implements fs.FileInfo.
func (fi Info) Size() int64 {
	return fi.size
}

// Mode implements fs.FileInfo.
func (fi Info) Mode() fs.FileMode {
	return fi.mode
}

// Type implements fs.Entry
func (fi Info) Type() fs.FileMode {
	return fi.mode.Type()
}

// ModTime implements fs.FileInfo.
func (fi Info) ModTime() time.Time {
	return fi.modTime
}

// IsDir implements fs.FileInfo.
func (fi Info) IsDir() bool {
	return fi.mode.IsDir()
}

// Sys implements fs.FileInfo. Note that the Sys field is never encoded/decoded.
func (fi Info) Sys() any {
	return fi.sysInfo
}

// SetSys sets the SysInfo field. Note that the Sys field is never encoded/decoded.
func (fi *Info) SetSys(i any) {
	fi.sysInfo = i
}

// XAttr represents extended information about a directory or file as obtained
// from the filesystem.
type XAttr struct {
	UID, GID       int64  // -1 for non-posix filesystems that don't support numeric UID, GID
	User, Group    string // Used for systems that don't support numeric UID, GID
	Device, FileID uint64
	Blocks         int64
	Hardlinks      uint64
}

// CompareUser compares the UID fields if >=0 and the User fields otherwise.
func (x XAttr) CompareUser(o XAttr) bool {
	if x.UID != -1 && o.UID != -1 {
		return x.UID == o.UID
	}
	return x.User == o.User
}

// CompareGroup compares the GID fields if >=0 and the Group fields otherwise.
func (x XAttr) CompareGroup(o XAttr) bool {
	if x.GID != -1 && o.GID != -1 {
		return x.GID == o.GID
	}
	return x.Group == o.Group
}

// info is like Info but without the Sys field.
type info struct {
	Name    string      `json:"name"`
	Size    int64       `json:"size"`
	Mode    fs.FileMode `json:"mode"`
	ModTime time.Time   `json:"modTime"`
}

func (fi Info) MarshalJSON() ([]byte, error) {
	return json.Marshal(info{
		Name:    fi.name,
		Size:    fi.size,
		Mode:    fi.mode,
		ModTime: fi.modTime,
	})
}

func (fi *Info) UnmarshalJSON(data []byte) error {
	var tmp info
	if err := json.Unmarshal(data, &tmp); err != nil {
		return err
	}
	fi.name = tmp.Name
	fi.size = tmp.Size
	fi.mode = tmp.Mode
	fi.modTime = tmp.ModTime
	return nil
}

func appendString(buf *bytes.Buffer, s string) {
	var storage [5]byte
	n := binary.PutVarint(storage[:], int64(len(s)))
	buf.Write(storage[:n])
	buf.WriteString(s)
}

func decodeString(data []byte) (int, string) {
	l, n := binary.Varint(data)
	return n + int(l), string(data[n : n+int(l)])
}

// AppendBinary appends a binary encoded instance of Info to the supplied
// buffer.
func (fi *Info) AppendBinary(buf *bytes.Buffer) error {
	buf.WriteByte(0x1)         // version
	appendString(buf, fi.name) // name
	var storage [128]byte
	data := storage[:0]
	data = binary.AppendVarint(data, fi.size)                      // size
	data = binary.LittleEndian.AppendUint32(data, uint32(fi.mode)) // filemode
	out, err := fi.modTime.MarshalBinary()                         // modtime
	if err != nil {
		return err
	}
	data = binary.AppendVarint(data, int64(len(out)))
	data = append(data, out...)
	buf.Write(data)
	return nil
}

// Implements encoding.BinaryMarshaler.
func (fi Info) MarshalBinary() ([]byte, error) {
	var buf bytes.Buffer
	buf.Grow(100)
	if err := fi.AppendBinary(&buf); err != nil {
		return nil, err
	}
	return buf.Bytes(), nil
}

// Implements encoding.BinaryUnmarshaler.
func (fi *Info) UnmarshalBinary(data []byte) error {
	_, err := fi.DecodeBinary(data)
	return err
}

// DecodeBinary decodes the supplied data into the receiver and returns
// the remaining data.
func (fi *Info) DecodeBinary(data []byte) ([]byte, error) {
	if len(data) == 0 {
		return nil, fmt.Errorf("file.Info: insufficient data")
	}
	if data[0] != 0x1 {
		return nil, fmt.Errorf("file.Info: invalid version of binary encoding: got %x, want %x", data[0], 0x1)
	}
	data = data[1:] // version
	var n int
	n, fi.name = decodeString(data) // name
	data = data[n:]
	fi.size, n = binary.Varint(data) // size
	data = data[n:]

	fi.mode = fs.FileMode(binary.LittleEndian.Uint32(data)) // filemode
	data = data[4:]

	ts, n := binary.Varint(data) // modtime
	data = data[n:]
	if err := fi.modTime.UnmarshalBinary(data[0:ts]); err != nil {
		return nil, err
	}
	data = data[ts:]
	return data, nil
}

// InfoList represents a list of Info instances. It provides efficient
// encoding/decoding operations.
type InfoList []Info

// Append appends an Info instance to the list and returns the updated list.
func (il InfoList) AppendInfo(info Info) InfoList {
	return append(il, Info{
		name:    info.name,
		size:    info.size,
		mode:    info.mode,
		modTime: info.modTime,
		sysInfo: info.sysInfo,
	})
}

// AppendBinary appends a binary encoded instance of Info to the supplied
// byte slice.
func (il InfoList) AppendBinary(buf *bytes.Buffer) error {
	var data [5]byte
	n := binary.PutVarint(data[:], int64(len(il)))
	buf.Write(data[:n])
	for _, c := range il {
		if err := c.AppendBinary(buf); err != nil {
			return err
		}
	}
	return nil
}

// MarshalBinary implements encoding.BinaryMarshaler.
func (il InfoList) MarshalBinary() ([]byte, error) {
	var buf bytes.Buffer
	buf.Grow(1000)
	if err := il.AppendBinary(&buf); err != nil {
		return nil, err
	}
	return buf.Bytes(), nil
}

// DecodeBinaryInfoList decodes the supplied data into an InfoList and returns
// the remaining data.
func DecodeBinaryInfoList(data []byte) (InfoList, []byte, error) {
	l, n := binary.Varint(data)
	data = data[n:]
	il := make(InfoList, l)
	for i := range il {
		var err error
		data, err = il[i].DecodeBinary(data)
		if err != nil {
			return nil, nil, err
		}
	}
	return il, data, nil
}

// UnmarshalBinary implements encoding.BinaryUnmarshaler.
func (il *InfoList) UnmarshalBinary(data []byte) (err error) {
	*il, _, err = DecodeBinaryInfoList(data)
	return
}<|MERGE_RESOLUTION|>--- conflicted
+++ resolved
@@ -70,11 +70,7 @@
 	WriteFileCtx(ctx context.Context, name string, data []byte, perm fs.FileMode) error
 }
 
-<<<<<<< HEAD
-// ReadFileFS defines an FS style interface for reading files.
-=======
 // ReadFileFS provides an interface for reading the entire contents of a file.
->>>>>>> db52df71
 type ReadFileFS interface {
 	ReadFile(name string) ([]byte, error)
 	ReadFileCtx(ctx context.Context, name string) ([]byte, error)
