// Copyright 2025 cloudeng llc. All rights reserved.
// Use of this source code is governed by the Apache-2.0
// license that can be found in the LICENSE file.

package largefile_test

import (
	"bytes"
	"context"
	"errors"
	"io"
	"log/slog"
	"reflect"
	"sort"
	"strings"
	"sync"
	"testing"
	"time"

	"cloudeng.io/file/largefile"
	"cloudeng.io/net/ratecontrol"
)

type noRetryResponse struct{}

func (r noRetryResponse) IsRetryable() bool {
	return false
}

func (r noRetryResponse) BackoffDuration() (bool, time.Duration) {
	return false, 0
}

// GenAI: gemini 2.5 wrote these tests, with some errors and a massive number of
// lint errors.

// MockReader implements largefile.Reader
type MockReader struct {
	ContentLengthAndBlockSizeFunc func() (size int64, blockSize int)
	GetReaderFunc                 func(ctx context.Context, from, to int64) (rd io.ReadCloser, retry largefile.RetryResponse, err error)
	GetReaderCalls                []struct{ From, To int64 }
	mu                            sync.Mutex
}

func (m *MockReader) Name() string {
	return "MockReader"
}

func (m *MockReader) ContentLengthAndBlockSize() (size int64, blockSize int) {
	if m.ContentLengthAndBlockSizeFunc != nil {
		return m.ContentLengthAndBlockSizeFunc()
	}
	return 0, 0
}

func (m *MockReader) GetReader(ctx context.Context, from, to int64) (rd io.ReadCloser, retry largefile.RetryResponse, err error) {
	m.mu.Lock()
	m.GetReaderCalls = append(m.GetReaderCalls, struct{ From, To int64 }{from, to})
	m.mu.Unlock()
	if m.GetReaderFunc != nil {
		return m.GetReaderFunc(ctx, from, to)
	}
	return nil, &noRetryResponse{}, errors.New("MockReader.GetReaderFunc not implemented")
}

func (m *MockReader) Digest() string {
	// Default implementation returns no digest
	return ""
}

// ResetCalls resets the GetReaderCalls slice to allow for fresh tests

func (m *MockReader) ResetCalls() {
	m.mu.Lock()
	m.GetReaderCalls = nil
	m.mu.Unlock()
}

// MockDownloadCache implements largefile.DownloadCache
type MockDownloadCache struct {
	ContentLengthAndBlockSizeFunc func() (size int64, blockSize int)
	OutstandingFunc               func(int, *largefile.ByteRange) int
	CompleteFunc                  func() bool
	PutFunc                       func(data []byte, off int64) (int, error)

	GetFunc    func(data []byte, off int64) (int, error) // Not used by CachingDownloader.Run
	CachedFunc func(int, *largefile.ByteRange) int       // Not used by CachingDownloader.Run
	PutCalls   []struct {
		Data []byte
		Off  int64
	}
	mu sync.Mutex
}

func (m *MockDownloadCache) ContentLengthAndBlockSize() (size int64, blockSize int) {
	if m.ContentLengthAndBlockSizeFunc != nil {
		return m.ContentLengthAndBlockSizeFunc()
	}
	return 0, 0
}

func (m *MockDownloadCache) CachedBytesAndBlocks() (int64, int64) {
	// Default implementation returns no cached bytes or blocks
	return 0, 0
}

func (m *MockDownloadCache) NextOutstanding(s int, b *largefile.ByteRange) int {
	if m.OutstandingFunc != nil {
		return m.OutstandingFunc(s, b)
	}
	return -1
}

func (m *MockDownloadCache) NextCached(s int, b *largefile.ByteRange) int {
	if m.CachedFunc != nil {
		return m.CachedFunc(s, b)
	}
	return -1
}

func (m *MockDownloadCache) WriteAt(data []byte, off int64) (int, error) {
	m.mu.Lock()
	dataCopy := make([]byte, len(data))
	copy(dataCopy, data)
	m.PutCalls = append(m.PutCalls, struct {
		Data []byte
		Off  int64
	}{dataCopy, off})
	m.mu.Unlock()
	if m.PutFunc != nil {
		return m.PutFunc(data, off)
	}
	return len(data), nil
}

func (m *MockDownloadCache) ReadAt(data []byte, off int64) (int, error) {
	if m.GetFunc != nil {
		return m.GetFunc(data, off)
	}
	return 0, errors.New("MockDownloadCache.GetFunc not implemented")
}

func (m *MockDownloadCache) Complete() bool {
	if m.CompleteFunc != nil {
		return m.CompleteFunc()
	}
	return false
}

func (m *MockDownloadCache) ResetCalls() {
	m.mu.Lock()
	m.PutCalls = nil
	m.mu.Unlock()
}

func newByteRangeSeq(ranges ...largefile.ByteRange) func(s int, b *largefile.ByteRange) int {
	return func(s int, b *largefile.ByteRange) int {
		if s >= len(ranges) {
			return -1
		}
		*b = ranges[s]
		return s + 1
	}
}

type slowRateLimiter struct{}

func (s *slowRateLimiter) Wait(ctx context.Context) error {
	select {
	case <-time.After(time.Minute): // Simulate a slow rate limiter
		return nil
	case <-ctx.Done():
		return ctx.Err()
	}
}

func (s *slowRateLimiter) BytesTransferred(int) {
	// No-op for this mock, as we don't track bytes transferred.
}

func (s *slowRateLimiter) Backoff() ratecontrol.Backoff {
	return &noBackoff{}
}

func newLogger() (*slog.Logger, *strings.Builder) {
	out := &strings.Builder{}
	return slog.New(slog.NewJSONHandler(out, nil)), out
}

func TestCachingDownloaderRun(t *testing.T) { //nolint:gocyclo
	ctx := context.Background()
	defaultContentSize := int64(256)
	defaultBlockSize := 64
	defaultBlocks := largefile.NumBlocks(defaultContentSize, defaultBlockSize)

	defaultIncompleteState := largefile.DownloadState{
		CachedBytes:      0,
		CachedBlocks:     0,
		DownloadedBytes:  0,
		DownloadedBlocks: 0,
		DownloadSize:     defaultContentSize,
		DownloadBlocks:   int64(defaultBlocks),
		Iterations:       1,
	}
	defaultConcurrency := 1

	firstRange := largefile.ByteRange{From: 0, To: int64(defaultBlockSize) - 1}

	newDefaultMockReader := func() *MockReader {
		return &MockReader{
			ContentLengthAndBlockSizeFunc: func() (size int64, blockSize int) {
				return defaultContentSize, defaultBlockSize
			},
			GetReaderFunc: func(_ context.Context, from, to int64) (rd io.ReadCloser, retry largefile.RetryResponse, err error) {
				dataSize := int(to-from) + 1
				d := make([]byte, dataSize)
				for i := 0; i < dataSize; i++ {
					d[i] = byte(from + int64(i)) // Unique data per block start
				}
				return io.NopCloser(bytes.NewReader(d)), noRetryResponse{}, nil
			},
		}
	}

	newDefaultMockCache := func() *MockDownloadCache {
		return &MockDownloadCache{
			ContentLengthAndBlockSizeFunc: func() (size int64, blockSize int) {
				return defaultContentSize, defaultBlockSize
			},
<<<<<<< HEAD
			PutFunc: func(data []byte, off int64) (int, error) { return len(data), nil },
=======
			PutFunc: func(data []byte, _ int64) (int, error) { return len(data), nil },
>>>>>>> a02a7044
			OutstandingFunc: func(s int, b *largefile.ByteRange) int {
				return newByteRangeSeq()(s, b) // Default to no outstanding blocks
			},
		}
	}

	defaultOpts := func(c int) []largefile.DownloadOption {
		return []largefile.DownloadOption{
			largefile.WithDownloadConcurrency(c),
			largefile.WithDownloadRateController(ratecontrol.New()),
			largefile.WithDownloadLogger(slog.New(slog.NewTextHandler(io.Discard, nil))),
		}
	}

	t.Run("cache not set", func(t *testing.T) {
		mockReader := newDefaultMockReader()
		dl := largefile.NewCachingDownloader(mockReader, nil, defaultOpts(defaultConcurrency)...)
		st, err := dl.Run(ctx)
		if err == nil {
			t.Fatal("expected error when cache is not set, got nil")
		}
		if !strings.Contains(err.Error(), "cache is not set") {
			t.Errorf("expected error message to contain 'cache is not set', got %q", err.Error())
		}
		if got, want := st, (largefile.DownloadStatus{}); !reflect.DeepEqual(got, want) {
			t.Errorf("expected status %v, got %v", want, got)
		}
	})

	t.Run("cache size mismatch", func(t *testing.T) {
		mockReader := newDefaultMockReader()
		mockCache := newDefaultMockCache()
		mockCache.ContentLengthAndBlockSizeFunc = func() (size int64, blockSize int) {
			return defaultContentSize + 10, defaultBlockSize
		}
		dl := largefile.NewCachingDownloader(mockReader, mockCache, defaultOpts(defaultConcurrency)...)
		st, err := dl.Run(ctx)
		if err == nil {
			t.Fatal("expected error for cache size mismatch, got nil")
		}
		if !strings.Contains(err.Error(), "cache size") || !strings.Contains(err.Error(), "does not match file size") {
			t.Errorf("expected error message for size mismatch, got %q", err.Error())
		}
		if got, want := st, (largefile.DownloadStatus{}); !reflect.DeepEqual(got, want) {
			t.Errorf("expected status %v, got %v", want, got)
		}
	})

	t.Run("no outstanding blocks", func(t *testing.T) {
		mockReader := newDefaultMockReader()
		mockCache := newDefaultMockCache() // Default OutstandingFunc returns empty seq
		mockCache.CompleteFunc = func() bool {
			return true
		}
		dl := largefile.NewCachingDownloader(mockReader, mockCache, defaultOpts(defaultConcurrency)...)
		st, err := dl.Run(ctx)
		if err != nil {
			t.Fatalf("Run failed for no outstanding blocks: %v", err)
		}
		if len(mockReader.GetReaderCalls) != 0 {
			t.Errorf("expected 0 GetReaderCalls, got %d", len(mockReader.GetReaderCalls))
		}
		if len(mockCache.PutCalls) != 0 {
			t.Errorf("expected 0 PutCalls, got %d", len(mockCache.PutCalls))
		}
		st.Duration = 0
		p := defaultIncompleteState
		if got, want := st, (largefile.DownloadStatus{Complete: true, DownloadState: p}); !reflect.DeepEqual(got, want) {
			t.Errorf("expected status %v, got %v", want, got)
		}
	})

	t.Run("one outstanding block - success", func(t *testing.T) {
		mockReader := newDefaultMockReader()
		mockCache := newDefaultMockCache()
		outstandingRange := firstRange
		mockCache.OutstandingFunc = func(s int, b *largefile.ByteRange) int {
			return newByteRangeSeq(outstandingRange)(s, b)
		}
		mockCache.CompleteFunc = func() bool {
			return true
		}

		dl := largefile.NewCachingDownloader(mockReader, mockCache, defaultOpts(defaultConcurrency)...)
		st, err := dl.Run(ctx)
		if err != nil {
			t.Fatalf("Run failed for one block: %v", err)
		}
		if len(mockReader.GetReaderCalls) != 1 {
			t.Errorf("expected 1 GetReaderCall, got %d", len(mockReader.GetReaderCalls))
		} else if !reflect.DeepEqual(mockReader.GetReaderCalls[0], struct{ From, To int64 }{outstandingRange.From, outstandingRange.To}) {
			t.Errorf("GetReaderCall mismatch: got %+v, want %+v", mockReader.GetReaderCalls[0], outstandingRange)
		}
		if len(mockCache.PutCalls) != 1 {
			t.Errorf("expected 1 PutCall, got %d", len(mockCache.PutCalls))
		} else if mockCache.PutCalls[0].Off != outstandingRange.From {
			t.Errorf("PutCall range mismatch: got %+v, want %+v", mockCache.PutCalls[0].Off, outstandingRange.From)
		}
		expectedData := make([]byte, defaultBlockSize)
		for i := 0; i < defaultBlockSize; i++ {
			expectedData[i] = byte(outstandingRange.From + int64(i))
		}
		if !bytes.Equal(mockCache.PutCalls[0].Data, expectedData) {
			t.Errorf("PutCall data mismatch: got %x, want %x", mockCache.PutCalls[0].Data, expectedData)
		}
		st.Duration = 0
		p := largefile.DownloadState{
			CachedBytes:      int64(defaultBlockSize),
			CachedBlocks:     1,
			DownloadedBytes:  int64(defaultBlockSize),
			DownloadedBlocks: 1,
			DownloadSize:     defaultContentSize,
			DownloadBlocks:   int64(defaultBlocks),
			Iterations:       1,
		}
		if got, want := st, (largefile.DownloadStatus{Complete: true, DownloadState: p}); !reflect.DeepEqual(got, want) {
			t.Errorf("expected status %v, got %v", want, got)
		}
	})

	t.Run("concurrency 0 - no outstanding", func(t *testing.T) {
		mockReader := newDefaultMockReader()
		mockCache := newDefaultMockCache() // Default is no outstanding
		mockCache.CompleteFunc = func() bool {
			return true
		}
		dl := largefile.NewCachingDownloader(mockReader, mockCache, defaultOpts(0)...)
		st, err := dl.Run(ctx)
		if err != nil {
			t.Fatalf("Run with concurrency 0 and no outstanding blocks failed: %v", err)
		}
		if len(mockReader.GetReaderCalls) != 0 {
			t.Errorf("expected 0 GetReaderCalls, got %d", len(mockReader.GetReaderCalls))
		}
		st.Duration = 0
		p := defaultIncompleteState
		if got, want := st, (largefile.DownloadStatus{Resumeable: false, Complete: true, DownloadState: p}); !reflect.DeepEqual(got, want) {
			t.Errorf("expected status %v, got %v", want, got)
		}
	})

	t.Run("concurrency 0 - with outstanding (should block or complete if ctx cancelled)", func(t *testing.T) {
		mockReader := newDefaultMockReader()
		mockCache := newDefaultMockCache()
		mockCache.OutstandingFunc = func(s int, b *largefile.ByteRange) int {
			return newByteRangeSeq(firstRange)(s, b)
		}
		dl := largefile.NewCachingDownloader(mockReader, mockCache,
			largefile.WithDownloadRateController(&slowRateLimiter{}))

		runCtx, cancel := context.WithTimeout(ctx, 100*time.Millisecond)
		defer cancel()

		st, err := dl.Run(runCtx)
		// Expect context deadline exceeded because generator sends to requestCh,
		// but no fetchers are there to receive, so it blocks until context times out.
		if !errors.Is(err, context.DeadlineExceeded) {
			t.Errorf("expected context.DeadlineExceeded with concurrency 0 and outstanding blocks, got %v", err)
		}
		st.Duration = 0
		st.CachedBlocks = 0
		st.CachedBytes = 0
		st.DownloadedBlocks = 0
		st.DownloadedBytes = 0
		p := defaultIncompleteState
		if got, want := st, (largefile.DownloadStatus{Resumeable: true, DownloadState: p}); !reflect.DeepEqual(got, want) {
			t.Errorf("expected status %v, got %v", want, got)
		}
	})

	t.Run("generator context cancelled", func(t *testing.T) {
		mockReader := newDefaultMockReader() // Use appropriate mock setup
		mockCache := newDefaultMockCache()
		cancelCtx, cancel := context.WithCancel(ctx)
		defer cancel()

		currentConcurrency := 2
		numRanges := currentConcurrency * 2
		ranges := make([]largefile.ByteRange, numRanges)
		for i := 0; i < numRanges; i++ {
			ranges[i] = largefile.ByteRange{From: int64(i * defaultBlockSize), To: int64((i+1)*defaultBlockSize) - 1} // Corrected To
		}
		mockCache.OutstandingFunc = func(s int, b *largefile.ByteRange) int {
			return newByteRangeSeq(ranges...)(s, b)
		}
		// ... (rest of this test case as you have it) ...
		// Ensure mockReader.ContentLengthAndBlockSizeFunc and mockCache.ContentLengthAndBlockSizeFunc
		// are set to match defaultContentSize (or a size that accommodates numRanges) and defaultBlockSize.
		mockReader.ContentLengthAndBlockSizeFunc = func() (size int64, blockSize int) {
			return int64(numRanges * defaultBlockSize), defaultBlockSize
		}
		mockCache.ContentLengthAndBlockSizeFunc = func() (size int64, blockSize int) {
			return int64(numRanges * defaultBlockSize), defaultBlockSize
		}

		getBlocked := make(chan struct{})
		mockReader.GetReaderFunc = func(c context.Context, from, to int64) (io.ReadCloser, largefile.RetryResponse, error) {
			expectedDataSize := to - from + 1
			select {
			case <-getBlocked:
				return io.NopCloser(bytes.NewReader(make([]byte, expectedDataSize))), noRetryResponse{}, nil
			case <-c.Done():
				return nil, noRetryResponse{}, c.Err()
			}
		}

		dl := largefile.NewCachingDownloader(mockReader, mockCache, defaultOpts(currentConcurrency)...)

		go func() {
			time.Sleep(100 * time.Millisecond)
			cancel()
			close(getBlocked)
		}()

		st, err := dl.Run(cancelCtx)
		if !errors.Is(err, context.Canceled) {
			t.Errorf("expected context.Canceled error, got %v", err)
		}
		if st.DownloadErrors == 0 {
			t.Error("expected DownloadErrors to be > 0, got 0")
		}
		st.DownloadErrors = 0
		st.Duration = 0
		// The values vary depending on when the context was cancelled,
		// so we set them to 0.
		st.DownloadedBlocks, st.DownloadedBytes = 0, 0
		st.CachedBlocks, st.CachedBytes = 0, 0
		p := defaultIncompleteState
		if got, want := st, (largefile.DownloadStatus{Resumeable: true, DownloadState: p}); !reflect.DeepEqual(got, want) {
			t.Errorf("expected status %+v, got %+v", want, got)
		}
	})

	// Corrected "fetcher GetReader error"
	t.Run("fetcher GetReader error", func(t *testing.T) {
		mockReader := newDefaultMockReader()
		mockCache := newDefaultMockCache()
		mockCache.OutstandingFunc = func(s int, b *largefile.ByteRange) int {
			return newByteRangeSeq(firstRange)(s, b)
		}
		fetchErr := errors.New("fetch failed")
		mockReader.GetReaderFunc = func(_ context.Context, _, _ int64) (rd io.ReadCloser, retry largefile.RetryResponse, err error) {
			return nil, &noRetryResponse{}, fetchErr
		}
		dl := largefile.NewCachingDownloader(mockReader, mockCache, defaultOpts(defaultConcurrency)...)
		st, err := dl.Run(ctx)
		if err == nil {
			t.Fatal("expected error from fetcher, got nil")
		}
		if !strings.Contains(err.Error(), fetchErr.Error()) {
			t.Errorf("expected error to contain %q, got %q", fetchErr.Error(), err.Error())
		}
		st.Duration = 0
		if st.DownloadErrors == 0 {
			t.Error("expected DownloadErrors to be > 0, got 0")
		}
		st.DownloadErrors = 0
		p := defaultIncompleteState
		if got, want := st, (largefile.DownloadStatus{Resumeable: true, DownloadState: p}); !reflect.DeepEqual(got, want) {
			t.Errorf("expected status %+v, got %+v", want, got)
		}
	})

	// Corrected "fetcher handleResponse (cache.Put) error"
	t.Run("fetcher handleResponse (cache.Put) error", func(t *testing.T) {
		mockReader := newDefaultMockReader()
		mockCache := newDefaultMockCache()
		mockCache.OutstandingFunc = func(s int, b *largefile.ByteRange) int {
			return newByteRangeSeq(firstRange)(s, b)
		}
		putErr := errors.New("cache Put failed")
<<<<<<< HEAD
		mockCache.PutFunc = func(data []byte, off int64) (int, error) {
=======
		mockCache.PutFunc = func(_ []byte, _ int64) (int, error) {
>>>>>>> a02a7044
			return 0, putErr
		}
		dl := largefile.NewCachingDownloader(mockReader, mockCache, defaultOpts(defaultConcurrency)...)
		st, err := dl.Run(ctx)
		if err == nil {
			t.Fatal("expected error from cache.Put, got nil")
		}
		if !strings.Contains(err.Error(), putErr.Error()) {
			t.Errorf("expected error to contain %q, got %q", putErr.Error(), err.Error())
		}
		st.Duration = 0
		p := defaultIncompleteState
		if st.CacheErrors == 0 {
			t.Error("expected DownloadErrors to be > 0, got 0")
		}
		st.CacheErrors = 0
		p.DownloadedBlocks = 1
		p.DownloadedBytes = int64(defaultBlockSize)
		if got, want := st, (largefile.DownloadStatus{DownloadState: p}); !reflect.DeepEqual(got, want) {
			t.Errorf("expected status %+v, got %+v", want, got)
		}
	})

	// Corrected "concurrency 0 - with outstanding"
	t.Run("concurrency 0 - with outstanding (should block or complete if ctx cancelled)", func(t *testing.T) {
		mockReader := newDefaultMockReader()
		mockCache := newDefaultMockCache()
		mockCache.OutstandingFunc = func(s int, b *largefile.ByteRange) int {
			return newByteRangeSeq(firstRange)(s, b)
		}
		dl := largefile.NewCachingDownloader(mockReader, mockCache, largefile.WithDownloadRateController(&slowRateLimiter{}))

		runCtx, cancel := context.WithTimeout(ctx, 100*time.Millisecond)
		defer cancel()

		st, err := dl.Run(runCtx)
		if !errors.Is(err, context.DeadlineExceeded) {
			t.Errorf("expected context.DeadlineExceeded with concurrency 0 and outstanding blocks, got %v", err)
		}
		st.Duration = 0
		p := defaultIncompleteState
		if got, want := st, (largefile.DownloadStatus{Resumeable: true, DownloadState: p}); !reflect.DeepEqual(got, want) {
			t.Errorf("expected status %v, got %v", want, got)
		}
	})

	// Corrected "all blocks downloaded successfully with progress"
	t.Run("all blocks downloaded successfully with progress", func(t *testing.T) {
		mockReader := newDefaultMockReader() // Ensure this is configured for the test's content/block size
		mockCache := newDefaultMockCache()
		mockCache.CompleteFunc = func() bool {
			return true
		}

		numBlocks := 4
		currentContentSize := int64(numBlocks * defaultBlockSize)
		mockReader.ContentLengthAndBlockSizeFunc = func() (int64, int) {
			return currentContentSize, defaultBlockSize
		}
		mockCache.ContentLengthAndBlockSizeFunc = func() (int64, int) {
			return currentContentSize, defaultBlockSize
		}

		ranges := make([]largefile.ByteRange, numBlocks)
		for i := range numBlocks {
			// Corrected To
			ranges[i] = largefile.ByteRange{From: int64(i * defaultBlockSize), To: int64((i+1)*defaultBlockSize) - 1}
		}
		mockCache.OutstandingFunc = func(s int, b *largefile.ByteRange) int {
			return newByteRangeSeq(ranges...)(s, b)
		}
		// ... (rest of this test case as you have it) ...
		progressCh := make(chan largefile.DownloadState, numBlocks*2)
		optsWithProgress := defaultOpts(2) // Concurrency 2
		optsWithProgress = append(optsWithProgress, largefile.WithDownloadProgress(progressCh))

		ch := make(chan struct{})
		var progressUpdates []largefile.DownloadState
		go func() {
			for p := range progressCh {
				progressUpdates = append(progressUpdates, p)
			}
			close(ch)
		}()

		dl := largefile.NewCachingDownloader(mockReader, mockCache, optsWithProgress...)
		st, err := dl.Run(ctx)
		if err != nil {
			t.Fatalf("Run failed: %v", err)
		}

		<-ch
		if len(progressUpdates) == 0 {
			t.Fatal("expected progress updates, got none")
		}

		sort.Slice(mockCache.PutCalls, func(i, j int) bool {
			return mockCache.PutCalls[i].Off < mockCache.PutCalls[j].Off
		})

		if len(mockCache.PutCalls) != numBlocks {
			t.Errorf("expected %d PutCalls, got %d", numBlocks, len(mockCache.PutCalls))
		}
		for i, r := range ranges {
			if i < len(mockCache.PutCalls) && mockCache.PutCalls[i].Off != r.From {
				t.Errorf("PutCall %d range mismatch: got %v, want %v", i, mockCache.PutCalls[i].Off, r.From)
			}
		}

		finalProgress := progressUpdates[len(progressUpdates)-1]
		if finalProgress.DownloadedBytes != currentContentSize {
			t.Errorf("final progress DownloadedBytes: got %d, want %d", finalProgress.DownloadedBytes, currentContentSize)
		}
		if finalProgress.DownloadedBlocks != int64(numBlocks) {
			t.Errorf("final progress DownloadedBlocks: got %d, want %d", finalProgress.DownloadedBlocks, int64(numBlocks))
		}
		if finalProgress.DownloadSize != currentContentSize {
			t.Errorf("final progress DownloadSize: got %d, want %d", finalProgress.DownloadSize, currentContentSize)
		}
		if finalProgress.DownloadBlocks != int64(numBlocks) {
			t.Errorf("final progress DownloadBlocks: got %d, want %d", finalProgress.DownloadBlocks, int64(numBlocks))
		}
		st.Duration = 0
		p := largefile.DownloadState{
			CachedBytes:      defaultContentSize,
			CachedBlocks:     int64(defaultBlocks),
			DownloadedBytes:  defaultContentSize,
			DownloadedBlocks: int64(defaultBlocks),
			DownloadSize:     defaultContentSize,
			DownloadBlocks:   int64(defaultBlocks),
			Iterations:       1,
		}
		if got, want := st, (largefile.DownloadStatus{Complete: true, DownloadState: p}); !reflect.DeepEqual(got, want) {
			t.Errorf("expected status %+v, got %+v", want, got)
		}
	})

	// --- NEW/UPDATED TESTS ---

	// Replace/Unskip "multiple outstanding blocks success (concurrency > 1, with fixed pool)"
	// This test will now attempt a multi-block download with concurrency.
	// If the pool panic was due to a real issue, this might reveal it.
	// Otherwise, it tests successful concurrent download.
	t.Run("multiple outstanding blocks success (concurrency > 1)", func(t *testing.T) {
		numBlocks := 3
		concurrency := 2
		currentContentSize := int64(numBlocks * defaultBlockSize)

		mockReader := &MockReader{
			ContentLengthAndBlockSizeFunc: func() (int64, int) {
				return currentContentSize, defaultBlockSize
			},
			GetReaderFunc: func(_ context.Context, from, to int64) (io.ReadCloser, largefile.RetryResponse, error) {
				dataSize := int(to - from + 1)
				d := make([]byte, dataSize)
				for i := 0; i < dataSize; i++ {
					d[i] = byte(from + int64(i)) // Unique data per block
				}
				return io.NopCloser(bytes.NewReader(d)), noRetryResponse{}, nil
			},
		}
		mockCache := &MockDownloadCache{
			ContentLengthAndBlockSizeFunc: func() (int64, int) {
				return currentContentSize, defaultBlockSize
			},
<<<<<<< HEAD
			PutFunc: func(data []byte, off int64) (int, error) { return len(data), nil },
=======
			PutFunc: func(data []byte, _ int64) (int, error) { return len(data), nil },
>>>>>>> a02a7044
		}
		mockCache.CompleteFunc = func() bool {
			return true
		}

		expectedRanges := make([]largefile.ByteRange, numBlocks)
		for i := range numBlocks {
			expectedRanges[i] = largefile.ByteRange{
				From: int64(i * defaultBlockSize),
				To:   int64((i+1)*defaultBlockSize) - 1,
			}
		}
		mockCache.OutstandingFunc = func(s int, b *largefile.ByteRange) int {
			return newByteRangeSeq(expectedRanges...)(s, b)
		}

		dl := largefile.NewCachingDownloader(mockReader, mockCache, defaultOpts(concurrency)...)
		st, err := dl.Run(ctx)
		if err != nil {
			t.Fatalf("Run failed for multiple blocks: %v", err)
		}

		if len(mockReader.GetReaderCalls) != numBlocks {
			t.Errorf("expected %d GetReaderCalls, got %d", numBlocks, len(mockReader.GetReaderCalls))
		}
		if len(mockCache.PutCalls) != numBlocks {
			t.Errorf("expected %d PutCalls, got %d", numBlocks, len(mockCache.PutCalls))
		}

		// Sort PutCalls by From offset for deterministic checking
		sort.Slice(mockCache.PutCalls, func(i, j int) bool {
			return mockCache.PutCalls[i].Off < mockCache.PutCalls[j].Off
		})

		for i, expectedRange := range expectedRanges {
			if i >= len(mockCache.PutCalls) {
				t.Errorf("missing PutCall for range index %d: %+v", i, expectedRange)
				continue
			}
			putCall := mockCache.PutCalls[i]
			if putCall.Off != expectedRange.From {
				t.Errorf("PutCall range mismatch at index %d: got %+v, want %+v", i, putCall.Off, expectedRange)
			}
			expectedDataSize := expectedRange.To - expectedRange.From + 1
			if int64(len(putCall.Data)) != expectedDataSize {
				t.Errorf("PutCall data length mismatch for range %+v: got %d, want %d", expectedRange, len(putCall.Data), expectedDataSize)
			}
		}
		st.Duration = 0
		p := largefile.DownloadState{
			CachedBytes:      currentContentSize,
			CachedBlocks:     int64(numBlocks),
			DownloadedBytes:  currentContentSize,
			DownloadedBlocks: int64(numBlocks),
			DownloadSize:     currentContentSize,
			DownloadBlocks:   int64(numBlocks),
			Iterations:       1,
		}
		if got, want := st, (largefile.DownloadStatus{Complete: true, DownloadState: p}); !reflect.DeepEqual(got, want) {
			t.Errorf("expected status %v, got %v", want, got)
		}
	})

	t.Run("file not a multiple of block size", func(t *testing.T) {
		numFullBlocks := 2
		partialBlockSize := defaultBlockSize / 2
		currentContentSize := int64(numFullBlocks*defaultBlockSize + partialBlockSize)
		totalBlocks := numFullBlocks + 1
		concurrency := 2

		mockReader := &MockReader{
			ContentLengthAndBlockSizeFunc: func() (int64, int) {
				return currentContentSize, defaultBlockSize
			},
			GetReaderFunc: func(_ context.Context, from, to int64) (io.ReadCloser, largefile.RetryResponse, error) {
				dataSize := int(to - from + 1)
				d := make([]byte, dataSize)
				for i := 0; i < dataSize; i++ {
					d[i] = byte(from + int64(i))
				}
				return io.NopCloser(bytes.NewReader(d)), noRetryResponse{}, nil
			},
		}
		mockCache := &MockDownloadCache{
			ContentLengthAndBlockSizeFunc: func() (int64, int) {
				return currentContentSize, defaultBlockSize
			},
<<<<<<< HEAD
			PutFunc: func(data []byte, off int64) (int, error) { return len(data), nil },
=======
			PutFunc: func(data []byte, _ int64) (int, error) { return len(data), nil },
>>>>>>> a02a7044
		}
		mockCache.CompleteFunc = func() bool {
			return true
		}

		expectedRanges := make([]largefile.ByteRange, totalBlocks)
		for i := 0; i < numFullBlocks; i++ {
			expectedRanges[i] = largefile.ByteRange{
				From: int64(i * defaultBlockSize),
				To:   int64((i+1)*defaultBlockSize) - 1,
			}
		}
		expectedRanges[numFullBlocks] = largefile.ByteRange{
			From: int64(numFullBlocks * defaultBlockSize),
			To:   currentContentSize - 1, // Last byte of the file
		}

		mockCache.OutstandingFunc = func(s int, b *largefile.ByteRange) int {
			return newByteRangeSeq(expectedRanges...)(s, b)
		}

		dl := largefile.NewCachingDownloader(mockReader, mockCache, defaultOpts(concurrency)...)
		st, err := dl.Run(ctx)
		if err != nil {
			t.Fatalf("Run failed for non-multiple block size file: %v", err)
		}

		if len(mockReader.GetReaderCalls) != totalBlocks {
			t.Errorf("expected %d GetReaderCalls, got %d", totalBlocks, len(mockReader.GetReaderCalls))
		}
		if len(mockCache.PutCalls) != totalBlocks {
			t.Errorf("expected %d PutCalls, got %d", totalBlocks, len(mockCache.PutCalls))
		}

		sort.Slice(mockCache.PutCalls, func(i, j int) bool {
			return mockCache.PutCalls[i].Off < mockCache.PutCalls[j].Off
		})

		for i, expectedRange := range expectedRanges {
			if i >= len(mockCache.PutCalls) {
				t.Errorf("missing PutCall for range index %d: %+v", i, expectedRange)
				continue
			}
			putCall := mockCache.PutCalls[i]
			if putCall.Off != expectedRange.From {
				t.Errorf("PutCall range mismatch at index %d: got %+v, want %+v", i, putCall.Off, expectedRange)
			}
			expectedDataSize := expectedRange.To - expectedRange.From + 1
			if int64(len(putCall.Data)) != expectedDataSize {
				t.Errorf("PutCall data length mismatch for range %+v: got %d, want %d", expectedRange, len(putCall.Data), expectedDataSize)
			}
			// Verify data content for the last partial block specifically
			if i == numFullBlocks { // Last block
				expectedPartialData := make([]byte, partialBlockSize)
				for j := 0; j < partialBlockSize; j++ {
					expectedPartialData[j] = byte(expectedRange.From + int64(j))
				}
				if !bytes.Equal(putCall.Data, expectedPartialData) {
					t.Errorf("PutCall data content mismatch for partial block: got %x, want %x", putCall.Data, expectedPartialData)
				}
			}
		}
		st.Duration = 0
		p := largefile.DownloadState{
			CachedBytes:      currentContentSize,
			CachedBlocks:     int64(totalBlocks),
			DownloadedBytes:  currentContentSize,
			DownloadedBlocks: int64(totalBlocks),
			DownloadSize:     currentContentSize,
			DownloadBlocks:   int64(totalBlocks),
			Iterations:       1,
		}
		if got, want := st, (largefile.DownloadStatus{Complete: true, DownloadState: p}); !reflect.DeepEqual(got, want) {
			t.Errorf("expected status %v, got %v", want, got)
		}
	})

} // End of TestCachingDownloader_Run<|MERGE_RESOLUTION|>--- conflicted
+++ resolved
@@ -227,11 +227,7 @@
 			ContentLengthAndBlockSizeFunc: func() (size int64, blockSize int) {
 				return defaultContentSize, defaultBlockSize
 			},
-<<<<<<< HEAD
-			PutFunc: func(data []byte, off int64) (int, error) { return len(data), nil },
-=======
 			PutFunc: func(data []byte, _ int64) (int, error) { return len(data), nil },
->>>>>>> a02a7044
 			OutstandingFunc: func(s int, b *largefile.ByteRange) int {
 				return newByteRangeSeq()(s, b) // Default to no outstanding blocks
 			},
@@ -503,11 +499,7 @@
 			return newByteRangeSeq(firstRange)(s, b)
 		}
 		putErr := errors.New("cache Put failed")
-<<<<<<< HEAD
-		mockCache.PutFunc = func(data []byte, off int64) (int, error) {
-=======
 		mockCache.PutFunc = func(_ []byte, _ int64) (int, error) {
->>>>>>> a02a7044
 			return 0, putErr
 		}
 		dl := largefile.NewCachingDownloader(mockReader, mockCache, defaultOpts(defaultConcurrency)...)
@@ -673,11 +665,7 @@
 			ContentLengthAndBlockSizeFunc: func() (int64, int) {
 				return currentContentSize, defaultBlockSize
 			},
-<<<<<<< HEAD
-			PutFunc: func(data []byte, off int64) (int, error) { return len(data), nil },
-=======
 			PutFunc: func(data []byte, _ int64) (int, error) { return len(data), nil },
->>>>>>> a02a7044
 		}
 		mockCache.CompleteFunc = func() bool {
 			return true
@@ -765,11 +753,7 @@
 			ContentLengthAndBlockSizeFunc: func() (int64, int) {
 				return currentContentSize, defaultBlockSize
 			},
-<<<<<<< HEAD
-			PutFunc: func(data []byte, off int64) (int, error) { return len(data), nil },
-=======
 			PutFunc: func(data []byte, _ int64) (int, error) { return len(data), nil },
->>>>>>> a02a7044
 		}
 		mockCache.CompleteFunc = func() bool {
 			return true
