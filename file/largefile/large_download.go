// Copyright 2025 cloudeng llc. All rights reserved.
// Use of this source code is governed by the Apache-2.0
// license that can be found in the LICENSE file.

package largefile

import (
	"bytes"
	"context"
	"fmt"
	"io"
	"log/slog"
	"runtime"
	"sync"
	"sync/atomic"
	"time"

	"cloudeng.io/errors"
	"cloudeng.io/net/ratecontrol"
	"cloudeng.io/sync/errgroup"
)

type downloadOptionsCommon struct {
	concurrency    int
	rateController ratecontrol.Limiter
	progressCh     chan<- DownloadState // Channel to report download progress.
	logger         *slog.Logger
}

type downloadOptions struct {
	downloadOptionsCommon // Common options for downloading.
	waitForCompletion     bool
}

type downloadStreamingOptions struct {
	downloadOptionsCommon
	verifyDigest bool // Whether to verify the digest of downloaded data.
}

type DownloadOption func(*downloadOptions)

// WithDownloadConcurrency sets the number of concurrent download goroutines.
func WithDownloadConcurrency(n int) DownloadOption {
	return func(o *downloadOptions) {
		o.concurrency = n
	}
}

// WithDownloadRateController sets the rate controller for the download.
func WithDownloadRateController(rc ratecontrol.Limiter) DownloadOption {
	return func(o *downloadOptions) {
		o.rateController = rc
	}
}

// WithDownloadLogger sets the logger for the download.
func WithDownloadLogger(logger *slog.Logger) DownloadOption {
	return func(o *downloadOptions) {
		o.logger = logger
	}
}

// WithDownloadProgress sets the channel to report download progress.
func WithDownloadProgress(progress chan<- DownloadState) DownloadOption {
	return func(o *downloadOptions) {
		o.progressCh = progress
	}
}

// WithDownloadWaitForCompletion sets whether the download should iterate,
// until the download is successfully completed, or return after one iteration.
// An iteration represents a single pass through the download process whereby
// every outstsanding byte range is attempted to be downloaded once with retries.
// A download will either complete after any specified retries or be left
// outstanding for the next iteration.
func WithDownloadWaitForCompletion(wait bool) DownloadOption {
	return func(o *downloadOptions) {
		o.waitForCompletion = wait
	}
}

type DownloadState struct {
	CachedBytes      int64 // Total bytes cached.
	CachedBlocks     int64 // Total blocks cached.
	CacheErrors      int64 // Total number of errors encountered while caching.
	DownloadedBytes  int64 // Total bytes downloaded so far.
	DownloadedBlocks int64 // Total blocks downloaded so far.
	DownloadSize     int64 // Total size of the file in bytes.
	DownloadBlocks   int64 // Total number of blocks to download.
	DownloadRetries  int64 // Total number of retries made during the download.
	DownloadErrors   int64 // Total number of errors encountered during the download.
	Iterations       int64 // Number of iterations requiredd to complete the download.
}

func (ds DownloadState) updateAfterIteration(nds DownloadState) DownloadState {
	// Update the download state after a 'wait for completion' iteration,
	// do not update iterations and the overall download size and blocks
	return DownloadState{
		CachedBytes:      ds.CachedBytes + nds.CachedBytes,
		CachedBlocks:     ds.CachedBlocks + nds.CachedBlocks,
		CacheErrors:      ds.CacheErrors + nds.CacheErrors,
		DownloadedBytes:  ds.DownloadedBytes + nds.DownloadedBytes,
		DownloadedBlocks: ds.DownloadedBlocks + nds.DownloadedBlocks,
		DownloadRetries:  ds.DownloadRetries + nds.DownloadRetries,
		DownloadErrors:   ds.DownloadErrors + nds.DownloadErrors,
		DownloadSize:     nds.DownloadSize,
		DownloadBlocks:   nds.DownloadBlocks,
		Iterations:       ds.Iterations + 1, // Increment iterations.
	}
}

type progressTracker struct {
	DownloadState
	ch chan<- DownloadState
}

func (pt *progressTracker) send() {
	if pt.ch == nil {
		return
	}
	select {
	case pt.ch <- DownloadState{
		CachedBytes:      atomic.LoadInt64(&pt.CachedBytes),
		CachedBlocks:     atomic.LoadInt64(&pt.CachedBlocks),
		CacheErrors:      atomic.LoadInt64(&pt.CacheErrors),
		DownloadedBytes:  atomic.LoadInt64(&pt.DownloadedBytes),
		DownloadedBlocks: atomic.LoadInt64(&pt.DownloadedBlocks),
		DownloadSize:     pt.DownloadSize,
		DownloadBlocks:   pt.DownloadBlocks,
		DownloadRetries:  atomic.LoadInt64(&pt.DownloadRetries),
		DownloadErrors:   atomic.LoadInt64(&pt.DownloadErrors),
		Iterations:       atomic.LoadInt64(&pt.Iterations),
	}:
	default:
	}
}

func (pt *progressTracker) incrementCache(bytes, blocks int64) {
	atomic.AddInt64(&pt.CachedBytes, bytes)
	atomic.AddInt64(&pt.CachedBlocks, blocks)
	pt.send()
}

func (pt *progressTracker) incrementRetries(retries int) {
	atomic.AddInt64(&pt.DownloadRetries, int64(retries))
	pt.send()
}

func (pt *progressTracker) incrementDownloadErrors() {
	atomic.AddInt64(&pt.DownloadErrors, 1)
	pt.send()
}

func (pt *progressTracker) incrementCacheErrors() {
	atomic.AddInt64(&pt.CacheErrors, 1)
	pt.send()
}

func (pt *progressTracker) incrementDownload(blocks int, size int64) {
	atomic.AddInt64(&pt.DownloadedBytes, size)
	atomic.AddInt64(&pt.DownloadedBlocks, int64(blocks))
	pt.send() // Send the updated state to the channel.
}

type downloader struct {
	downloadOptionsCommon
	progress  *progressTracker // Progress tracker for the download.
	file      Reader           // The large file to download.
	size      int64            // Total size of the file in bytes.
	blockSize int              // Size of each block in bytes.
	bufPool   sync.Pool        // Pool for byte slices to reduce allocations.
}

type terminalError struct {
	err error // The error that caused the terminal state.
}

func (te *terminalError) Error() string {
	return te.err.Error()
}

func (te *terminalError) Unwrap() error {
	return te.err
}

func (te *terminalError) Is(target error) bool {
	_, ok := target.(*terminalError)
	return ok
}

func newDownloader(file Reader, opts downloadOptionsCommon) *downloader {
	d := &downloader{file: file, downloadOptionsCommon: opts}
	if d.logger == nil {
		d.logger = slog.New(slog.NewTextHandler(io.Discard, nil))
	}
	d.logger = d.logger.With("pkg", "cloudeng.io/file/largefile", "download", file.Name())

	if d.rateController == nil {
		d.rateController = ratecontrol.New(ratecontrol.WithNoRateControl()) // Default to no rate control.
	}
	if d.concurrency <= 0 {
		d.concurrency = runtime.NumCPU() // Default to number of CPU cores.
	}
	return d
}

func (dl *downloader) init() error {
	dl.size, dl.blockSize = dl.file.ContentLengthAndBlockSize()
	if dl.blockSize <= 0 {
		dl.blockSize = 4096 // Default block size is 4 KiB.
		dl.logger.Warn("block size not set, using default", "blockSize", dl.blockSize)
	}
	dl.bufPool = sync.Pool{
		New: func() any {
			return bytes.NewBuffer(make([]byte, dl.blockSize))
		},
	}
	dl.progress = &progressTracker{
		DownloadState: DownloadState{
			DownloadSize:   dl.size,
			DownloadBlocks: int64(NumBlocks(dl.size, dl.blockSize)),
		},
		ch: dl.progressCh,
	}
	return nil
}

func (dl *downloader) get(ctx context.Context, req request) (io.ReadCloser, error) {
	backoff := dl.rateController.Backoff()
	retries := 0
	for {
		rd, retry, err := dl.file.GetReader(ctx, req.From, req.To)
		if err == nil {
			dl.progress.incrementRetries(retries)
			return rd, nil
		}
		if retry != nil && retry.IsRetryable() {
			if done, _ := backoff.Wait(ctx, retry); done {
				dl.logger.Info("getReader: backoff exhausted", "byteRange", req.ByteRange, "retries", retries, "error", err)
				return nil, fmt.Errorf("application backoff giving up after %d retries: %w", backoff.Retries(), err)
			}
			retries++
			dl.progress.incrementRetries(retries)
			continue
		}
		dl.progress.incrementDownloadErrors()
		dl.logger.Info("getReader: non retryable error", "byteRange", req.ByteRange, "retries", retries, "error", err)
		return nil, fmt.Errorf("failed to get byte range %v: %w", req.ByteRange, err)
	}
}

type responseHandler func(ctx context.Context, resp response) error

func (dl *downloader) handleGet(ctx context.Context, req request, handler responseHandler) error {
	if err := dl.rateController.Wait(ctx); err != nil {
		return fmt.Errorf("ratecontrol failed: %w", err)
	}
	start := time.Now()
	rd, err := dl.get(ctx, req)
	if err != nil {
		return err
	}
	buf := dl.bufPool.Get().(*bytes.Buffer)
	buf.Reset()
	copied, err := io.Copy(buf, rd)
	dl.rateController.BytesTransferred(int(copied))
	dl.progress.incrementDownload(1, copied)
	if err != nil {
		return fmt.Errorf("failed to copy data for byte range %v: %w", req.ByteRange, err)
	}
	if copied != req.Size() {
		return fmt.Errorf("copied %d bytes for byte range %v, expected %d bytes", copied, req.ByteRange, req.Size())
	}
	var resp response
	resp.seq = req.seq
	resp.ByteRange = req.ByteRange
	resp.duration = time.Since(start)
	resp.data = buf
	if err := handler(ctx, resp); err != nil {
		return fmt.Errorf("failed to handle response for byte range %v: %w", req.ByteRange, err)
	}
	return nil
}

func (dl *downloader) fetcher(ctx context.Context, in <-chan request, handler responseHandler) error {
	errs := &errors.M{}
	for {
		select {
		case req, ok := <-in:
			if !ok {
				return errs.Err()
			}
			if err := dl.handleGet(ctx, req, handler); err != nil {
				if errors.Is(err, context.Canceled) || errors.Is(err, &terminalError{}) {
					return err
				}
				errs.Append(err)
			}
		case <-ctx.Done():
			return ctx.Err()
		}
	}
}

// CachingDownloader is a downloader that caches streamed downloaded data to
// a local cache and supports resuming downloads from where they left off.
type CachingDownloader struct {
	*downloader
	waitForCompletion bool // Whether to wait for the download to complete or return after one iteration.
	cache             DownloadCache
}

// NewCachingDownloader creates a new CachingDownloader instance.
func NewCachingDownloader(file Reader, cache DownloadCache, opts ...DownloadOption) *CachingDownloader {
	d := &CachingDownloader{
		cache: cache,
	}
	var options downloadOptions
	for _, opt := range opts {
		opt(&options)
	}
	d.waitForCompletion = options.waitForCompletion
	d.downloader = newDownloader(file, options.downloadOptionsCommon)
	return d
}

type response struct {
	data      *bytes.Buffer
	ByteRange // The byte range that was fetched.
	seq       int
	duration  time.Duration
}

type request struct {
	seq       int
	ByteRange // The byte range to fetch.
}

// DownloadStatus holds the status of a download operation, including
// the progress made, whether the download is resumable, completed and
// the total duration of operation.
type DownloadStatus struct {
	DownloadState
	Resumeable bool          // Indicates if the download can be re-run.
	Complete   bool          // Indicates if the download completed successfully.
	Duration   time.Duration // Total duration of the download.
}

// Run executes the downloaded process. If the downloader encounters any errors
// it will return an
func (dl *CachingDownloader) Run(ctx context.Context) (DownloadStatus, error) {
	if dl.cache == nil {
		return DownloadStatus{}, fmt.Errorf("cache is not set for CachingDownloader")
	}
	if err := dl.init(); err != nil {
		return DownloadStatus{}, err
	}
	csize, cblock := dl.cache.ContentLengthAndBlockSize()
	if csize != dl.size || cblock != dl.blockSize {
		return DownloadStatus{}, fmt.Errorf("cache size (%d) or block size (%d) does not match file size (%d) or block size (%d)", csize, cblock, dl.size, dl.blockSize)
	}

	cachedBytes, cachedBlocks := dl.cache.CachedBytesAndBlocks()
	dl.progress.incrementCache(cachedBytes, cachedBlocks)

	start := time.Now()
	var finalState DownloadState
	for {
		st, err := dl.runOnce(ctx)
		if st.Complete && err == nil {
			return dl.finalize(st, finalState.updateAfterIteration(dl.progress.DownloadState), start, nil)
		}
		dl.logger.Info("runOnce: download not complete, retrying", "iterations", st.Iterations, "error", err)
		if !dl.waitForCompletion {
			return dl.finalize(st, finalState.updateAfterIteration(dl.progress.DownloadState), start, err)
		}
		finalState = finalState.updateAfterIteration(dl.progress.DownloadState)
		select {
		case <-ctx.Done():
			return dl.finalize(st, finalState, start, ctx.Err())
		default:
		}
	}
}

func (dl *CachingDownloader) finalize(status DownloadStatus, state DownloadState, start time.Time, err error) (DownloadStatus, error) {
	status.Duration = time.Since(start)
	status.DownloadState = state
	if dl.progressCh != nil {
		dl.progress.DownloadState = status.DownloadState
		// Send the final download state to the progress channel, taking
		// care to ensure that a timeout is used, but also giving the
		// receiver a chance to read the final state.
		select {
		case dl.progressCh <- dl.progress.DownloadState:
		case <-time.After(time.Second):
		}
		close(dl.progressCh) // Ensure the progress channel is closed when done.
	}
	return status, err
}

func (dl *CachingDownloader) runOnce(ctx context.Context) (DownloadStatus, error) {
	reqCh := make(chan request, dl.concurrency) // Buffered channel for requests to fetch.
	g, ctx := errgroup.WithContext(ctx)
	g = errgroup.WithConcurrency(g, dl.concurrency+1) // +1 for the generator goroutine
	g.Go(func() error {
		defer close(reqCh)
		return dl.generator(ctx, reqCh)
	})
	for range dl.concurrency {
		g.Go(func() error {
			return dl.fetcher(ctx, reqCh, dl.handleResponse)
		})
	}

	err := g.Wait()
	err = errors.Squash(err, context.Canceled, context.DeadlineExceeded)

	// Any errors encountered during the download are considered resumable, ie,
	// the download can be restarted with the same cache to continue from where it left off.
	resumeable := err != nil
	if errors.Is(err, &terminalError{}) {
		// If the error is a terminal error, we consider it non-resumable.
		resumeable = false
	}

	st := DownloadStatus{
		DownloadState: dl.progress.DownloadState,
		Complete:      dl.cache.Complete() && err == nil,
		Resumeable:    resumeable,
	}
	return st, err
}

func (dl *CachingDownloader) handleResponse(_ context.Context, resp response) error {
	defer dl.bufPool.Put(resp.data) // Return the buffer to the pool after use.
<<<<<<< HEAD
	n, err := dl.cache.WriteAt(resp.data.Bytes(), resp.ByteRange.From)
=======
	n, err := dl.cache.WriteAt(resp.data.Bytes(), resp.From)
>>>>>>> a02a7044
	if err != nil {
		dl.progress.incrementCacheErrors()
		dl.logger.Info("handleResponse: cache write failed", "byteRange", resp.ByteRange, "error", err)
		return &terminalError{err}
	}
	dl.progress.incrementCache(int64(n), 1)
	return nil
}

func (dl *CachingDownloader) generator(ctx context.Context, reqCh chan<- request) error {
	seq := 0
	var br ByteRange
	// Start with the first uncached byte range.
	for n := dl.cache.NextOutstanding(0, &br); n != -1; n = dl.cache.NextOutstanding(n, &br) {
		select {
		case reqCh <- request{
			seq:       seq,
			ByteRange: br,
		}:
		case <-ctx.Done():
			return ctx.Err()
		}
		seq++
	}
	return nil
}

type StreamingDownloadOption func(*downloadStreamingOptions)

func WithVerifyDigest(verify bool) StreamingDownloadOption {
	return func(o *downloadStreamingOptions) {
		o.verifyDigest = verify
	}
}

// StreamingDownloader is a downloader that streams data from a large file.
// The downloader uses concurrent byte range requests to fetch data and then
// serializes the responses into a single stream for reading.
type StreamingDownloader struct {
	*downloader
	verifyDigest bool           // Whether to verify the digest of downloaded data.
	pipeRd       io.ReadCloser  // Reader for streaming data.
	pipeWr       io.WriteCloser // Writer for streaming data.
	responseCh   chan response  // Channel for responses from fetchers.
}

// NewStreamingDownloader creates a new StreamingDownloader instance.
func NewStreamingDownloader(file Reader, opts ...StreamingDownloadOption) *StreamingDownloader {
	d := &StreamingDownloader{}
	var options downloadStreamingOptions
	for _, opt := range opts {
		opt(&options)
	}
	d.verifyDigest = options.verifyDigest
	d.downloader = newDownloader(file, options.downloadOptionsCommon)
	d.responseCh = make(chan response, d.concurrency) // Buffered channel for responses from fetchers.
	d.pipeRd, d.pipeWr = io.Pipe()                    // Create a pipe for streaming data.
	return d
}<|MERGE_RESOLUTION|>--- conflicted
+++ resolved
@@ -435,11 +435,7 @@
 
 func (dl *CachingDownloader) handleResponse(_ context.Context, resp response) error {
 	defer dl.bufPool.Put(resp.data) // Return the buffer to the pool after use.
-<<<<<<< HEAD
-	n, err := dl.cache.WriteAt(resp.data.Bytes(), resp.ByteRange.From)
-=======
 	n, err := dl.cache.WriteAt(resp.data.Bytes(), resp.From)
->>>>>>> a02a7044
 	if err != nil {
 		dl.progress.incrementCacheErrors()
 		dl.logger.Info("handleResponse: cache write failed", "byteRange", resp.ByteRange, "error", err)
