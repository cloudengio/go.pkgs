--- conflicted
+++ resolved
@@ -32,12 +32,7 @@
 	}
 
 	if availBytes < size {
-<<<<<<< HEAD
 		return fmt.Errorf("%s: needs %v, but filesystem has %v: %w", filename, diskusage.Decimal(size), diskusage.Decimal(availBytes), ErrNotEnoughSpace)
-
-=======
-		return fmt.Errorf("not enough space available for %s: %v MB available, %v MB requested", filename, diskusage.Decimal(availBytes), diskusage.Decimal(size))
->>>>>>> d975e297
 	}
 
 	f1, err := os.Create(filename)
