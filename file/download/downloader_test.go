--- conflicted
+++ resolved
@@ -21,11 +21,7 @@
 	"cloudeng.io/file/filetestutil"
 )
 
-<<<<<<< HEAD
-func runDownloader(ctx context.Context, downloader download.T, writer file.WriteFS, reader fs.FS, input chan download.Request, output chan download.Downloaded) ([]download.Downloaded, error) {
-=======
 func runDownloader(ctx context.Context, downloader download.T, writer file.WriteFS, reader file.FS, input chan download.Request, output chan download.Downloaded) ([]download.Downloaded, error) {
->>>>>>> c2ad44f2
 	nItems := 1000
 	errCh := make(chan error, 1)
 	wg := &sync.WaitGroup{}
