--- conflicted
+++ resolved
@@ -12,11 +12,7 @@
 
 require (
 	cloudeng.io/errors v0.0.9 // indirect
-<<<<<<< HEAD
-	cloudeng.io/file v0.0.0-20240214013242-3c0d4550fc32 // indirect
-=======
 	cloudeng.io/file v0.0.0-20240213043943-f6a8f92f083f // indirect
->>>>>>> 959e35f4
 	cloudeng.io/text v0.0.11 // indirect
 	golang.org/x/text v0.14.0 // indirect
 	gopkg.in/yaml.v3 v3.0.1 // indirect
