--- conflicted
+++ resolved
@@ -68,128 +68,6 @@
 
 
 
-<<<<<<< HEAD
-### Type Pebble
-```go
-type Pebble struct {
-	// contains filtered or unexported fields
-}
-```
-Pebble manages a pebble instance for testing purposes.
-
-### Functions
-
-```go
-func NewPebble(binary string) *Pebble
-```
-NewPebble creates a new Pebble instance. The supplied configFile will
-be used to configure the pebble instance. The server is not started by
-NewPebble.
-
-
-
-### Methods
-
-```go
-func (p *Pebble) PID() int
-```
-PID returns the process ID of the pebble instance.
-
-
-```go
-func (p *Pebble) Start(ctx context.Context, dir, cfg string, forward io.WriteCloser) error
-```
-Start the pebble instance with its output forwarded to the supplied writer.
-
-
-```go
-func (p *Pebble) Stop()
-```
-Stop the pebble instance.
-
-
-```go
-func (p *Pebble) WaitForIssuedCertificateSerial(ctx context.Context) (string, error)
-```
-WaitForIssuedCertificateSerial waits until a certificate is issued and
-returns its serial number.
-
-
-```go
-func (p *Pebble) WaitForReady(ctx context.Context) error
-```
-
-
-
-
-### Type PebbleConfig
-```go
-type PebbleConfig struct {
-	Address           string
-	ManagementAddress string
-	HTTPPort          int
-	TLSPort           int
-	Certificate       []byte
-	Key               []byte
-	TestCertBase      string
-	RootCertURL       string
-	// contains filtered or unexported fields
-}
-```
-PebbleConfig represents the configuration for a pebble instance that's
-relevant to using it for testing clients.
-
-### Functions
-
-```go
-func NewPebbleConfig() (PebbleConfig, error)
-```
-NewPebbleConfig creates a new PebbleConfig instance with default values.
-
-
-
-### Methods
-
-```go
-func (pc PebbleConfig) CA() *x509.CertPool
-```
-CA returns a CertPool containing the root pebble CA certificate. Use it when
-configuring clients to connect to the pebble instance.
-
-
-```go
-func (pc *PebbleConfig) CreateCertsAndUpdateConfig(ctx context.Context, outputDir string) (string, error)
-```
-CreateCertsAndUpdateConfig uses minica to create a self-signed certificate
-for use with the pebble instance. The generated certificate and key
-are placed in outputDir. It returns the path to the possibly unpdated
-configuration file to be used when starting pebble. Use minica to create a
-self-signed certificate for the domain as per:
-
-    	  minica -ca-cert pebble.minica.pem \
-              -ca-key pebble.minica.key.pem \
-              -domains localhost,pebble \
-              -ip-addresses 127.0.0.1
-
-
-```go
-func (pc PebbleConfig) GetIssuingCA(ctx context.Context) (*x509.CertPool, error)
-```
-IssuingCA returns a CertPool containing the issuing CA certificate used by
-pebble to sign issued certificates.
-
-
-```go
-func (pc PebbleConfig) GetIssuingCert(ctx context.Context) ([]byte, error)
-```
-GetIssuingCert retrieves the pebble certificate, including intermediates,
-used to sign issued certificates.
-
-
-
-
-=======
->>>>>>> 8b7c6b79
 ### Type SelfSignedOption
 ```go
 type SelfSignedOption func(ssc *selfSignedCertOptions)
