// Copyright 2025 cloudeng llc. All rights reserved.
// Use of this source code is governed by the Apache-2.0
// license that can be found in the LICENSE file.

package chromedputil_test

import (
	"context"
	"encoding/json"
	"fmt"
	"net/http"
	"net/http/httptest"
	"reflect"
	"slices"
	"strings"
	"testing"

	"cloudeng.io/webapp/devtest/chromedputil"
	"github.com/chromedp/cdproto/runtime"
	"github.com/chromedp/chromedp"
)

// setupTestServer creates a simple HTTP server to serve test files.
func setupTestServer() *httptest.Server {
	mux := http.NewServeMux()
	mux.HandleFunc("/test.js", func(w http.ResponseWriter, _ *http.Request) {
		fmt.Fprint(w, `
            function myTestFunction() { console.log("hello from test.js"); }
            var anotherTestFunc = () => "world";
        `)
		w.Header().Set("Content-Type", "application/javascript")
	})
	mux.HandleFunc("/non-existent.js", func(w http.ResponseWriter, r *http.Request) {
		http.NotFound(w, r)
	})
	mux.HandleFunc("/invalid.js", func(w http.ResponseWriter, _ *http.Request) {
		fmt.Fprintf(w, `x=; // invalid js`)
		w.Header().Set("Content-Type", "application/javascript")
	})
	mux.HandleFunc("/", func(w http.ResponseWriter, _ *http.Request) {
		fmt.Fprint(w, `<html><body><h1>Test Page</h1></body></html>`)
	})
	return httptest.NewServer(mux)
}

// setupBrowser creates a new chromedp context and navigates to the test server.
func setupBrowser(t *testing.T, serverURL string) (context.Context, context.CancelFunc) {
	ctx, cancel := chromedputil.WithContextForCI(context.Background(), nil)
	if err := chromedp.Run(ctx, chromedp.Navigate(serverURL)); err != nil {
		t.Fatalf("failed to navigate to test server: %v", err)
	}
	return ctx, cancel
}

func TestListGlobalFunctions(t *testing.T) {
	srv := setupTestServer()
	defer srv.Close()

	ctx, cancel := setupBrowser(t, srv.URL)
	defer cancel()

	// Define a new global function to ensure it's picked up.
	if err := chromedp.Run(ctx, chromedp.Evaluate(`
        function aNewGlobalFunctionForTesting() {}
    `, nil)); err != nil {
		cancel()
		t.Fatalf("failed to define global function: %v", err)
	}

	functions, err := chromedputil.ListGlobalFunctions(ctx)
	if err != nil {
		cancel()
		t.Fatalf("ListGlobalFunctions failed: %v", err)
	}

	if len(functions) == 0 {
		cancel()
		t.Fatal("expected some global functions, but got none")
	}

	// Check for our custom function and a standard browser function.
	if !slices.Contains(functions, "aNewGlobalFunctionForTesting") {
		t.Error("expected to find 'aNewGlobalFunctionForTesting' in the list of global functions")
	}
	if !slices.Contains(functions, "fetch") {
		t.Error("expected to find standard browser function 'fetch' in the list")
	}
}

func TestWaitForPromise(t *testing.T) {
	srv := setupTestServer()
	defer srv.Close()

	ctx, cancel := setupBrowser(t, srv.URL)
	defer cancel()

	var result int
	jsPromise := `new Promise(resolve => setTimeout(() => resolve(42), 50))`

	// Evaluate the promise using the WaitForPromise helper.
	err := chromedp.Run(ctx,
		chromedp.Evaluate(jsPromise, &result, chromedputil.WaitForPromise),
	)

	if err != nil {
		t.Fatalf("failed to evaluate promise: %v", err)
	}

	if result != 42 {
		t.Errorf("expected promise to resolve to 42, but got %d", result)
	}
}

func TestSourceScript(t *testing.T) {
	srv := setupTestServer()
	defer srv.Close()

	ctx, cancel := setupBrowser(t, srv.URL)
	defer cancel()

	pageURL := ""
	err := chromedp.Run(ctx,
		chromedp.Navigate(srv.URL),
		chromedp.Evaluate(`window.location.href`, &pageURL))
	if err != nil {
		t.Fatalf("failed to evaluate page URL: %v", err)
	}
	if got, want := pageURL, srv.URL+"/"; got != want {
		t.Errorf("expected page URL %q, got %q", want, got)
	}

	t.Run("Failed Download", func(t *testing.T) {
		// Attempt to source a script that will result in a 404.
		scriptURL := fmt.Sprintf(`%s/non-existent.js`, srv.URL)
		err := chromedputil.SourceScript(ctx, scriptURL)
		if err == nil {
			t.Fatal("expected SourceScript to return an error for a non-existent script, but it did not")
		}
		// The error from a rejected promise in chromedp includes the rejection reason.
		if !strings.Contains(err.Error(), "Failed to load script") {
			t.Errorf("expected error message to indicate script load failure, but got: %v", err)
		}
	})

	t.Run("Failed Parsing of downloaded JS", func(t *testing.T) {
		// Attempt to source a script that will result in a 404.
		scriptURL := fmt.Sprintf(`%s/invalid.js`, srv.URL)
		err := chromedputil.SourceScript(ctx, scriptURL)
		if err == nil {
			t.Fatal("expected SourceScript to return an error for an invalid script, but it did not")
		}
		// The error from a rejected promise in chromedp includes the rejection reason.
		if !strings.Contains(err.Error(), "SyntaxError: Unexpected token ';'") {
			t.Errorf("expected error message to indicate script load failure, but got: %v", err)
		}
	})

	t.Run("Successful Load", func(t *testing.T) {
		// Source the test script from the server.
		scriptURL := fmt.Sprintf(`%s/test.js`, srv.URL)
		if err := chromedputil.SourceScript(ctx, scriptURL); err != nil {
			t.Fatalf("SourceScript failed: %v", err)
		}

		// Verify that the functions from the script are now defined.
		functions, err := chromedputil.ListGlobalFunctions(ctx)
		if err != nil {
			t.Fatalf("ListGlobalFunctions failed: %v", err)
		}
		if !slices.Contains(functions, "myTestFunction") {
			t.Error("expected 'myTestFunction' to be defined after sourcing script")
		}
		if !slices.Contains(functions, "anotherTestFunc") {
			t.Error("expected 'anotherTestFunc' to be defined after sourcing script")
		}
	})

}

func TestGetRemoteObject(t *testing.T) {
	srv := setupTestServer()
	defer srv.Close()

	ctx, cancel := setupBrowser(t, srv.URL)
	defer cancel()

	// Define a global object in the browser's context for testing.
	err := chromedp.Run(ctx,
		chromedp.Navigate(srv.URL),
		chromedp.Evaluate(`
        const myTestObject = { key: "value" };
    `, nil))
	if err != nil {
		t.Fatalf("failed to define global object: %v", err)
	}

	t.Run("Successful Get", func(t *testing.T) {
		obj, err := chromedputil.GetRemoteObjectRef(ctx, "myTestObject")
		if err != nil {
			t.Fatalf("GetRemoteObject failed: %v", err)
		}
		if obj == nil {
			t.Fatal("GetRemoteObject returned a nil object")
		}
		if obj.ObjectID == "" {
			t.Error("expected a non-empty ObjectID")
		}
		if obj.Type != "object" {
			t.Errorf("expected object type 'object', got %q", obj.Type)
		}
	})

	t.Run("Object Not Found", func(t *testing.T) {
		_, err := chromedputil.GetRemoteObjectRef(ctx, "nonExistentObject")
		if err == nil {
			t.Fatal("expected an error when getting a non-existent object, but got nil")
		}
		// The underlying error is a ReferenceError from JS, which chromedp surfaces.
		if !strings.Contains(err.Error(), "ReferenceError") {
			t.Errorf("expected error to be a ReferenceError, but got: %v", err)
		}
	})
}

func TestGetRemoteObjectValue(t *testing.T) {
	srv := setupTestServer()
	defer srv.Close()

	ctx, cancel := setupBrowser(t, srv.URL)
	defer cancel()

	// Define a global object to test against.
	const testObjJS = `const myValueObject = { name: "test", id: 123, nested: { active: true } };`

	err := chromedp.Run(ctx,
		chromedp.Navigate(srv.URL),
		chromedp.Evaluate(testObjJS, nil))
	if err != nil {
		t.Fatalf("failed to define global object: %v", err)
	}

	// First, get a handle to the remote object.
	handle, err := chromedputil.GetRemoteObjectRef(ctx, "myValueObject")
	if err != nil {
		t.Fatalf("failed to get initial handle: %v", err)
	}

	t.Run("Successful Get Value", func(t *testing.T) {
		// Now, use the handle to get the object's actual value.
		valueObject, value, err := chromedputil.GetRemoteObjectValueJSON(ctx, handle)
		if err != nil {
			t.Fatalf("GetRemoteObjectValue failed: %v", err)
		}
		if valueObject == nil {
			t.Fatal("GetRemoteObjectValue returned a nil object")
		}
		if value == nil {
			t.Fatal("expected the returned object's Value field to be populated")
		}

		// Unmarshal the JSON value and verify its contents.
		var result map[string]any
		if err := json.Unmarshal(value, &result); err != nil {
			t.Fatalf("failed to unmarshal object value: %v", err)
		}

		expected := map[string]any{
			"name": "test",
			"id":   float64(123), // JSON numbers are unmarshaled as float64
			"nested": map[string]any{
				"active": true,
			},
		}

		if !reflect.DeepEqual(result, expected) {
			t.Errorf("object value mismatch:\ngot:  %v\nwant: %v", result, expected)
		}
	})

	t.Run("Invalid ObjectID", func(t *testing.T) {
		invalidHandle := &runtime.RemoteObject{
			ObjectID: "invalid-id-12345",
		}
		_, _, err := chromedputil.GetRemoteObjectValueJSON(ctx, invalidHandle)
		if err == nil {
			t.Fatal("expected an error for an invalid ObjectID, but got nil")
		}
		if !strings.Contains(err.Error(), "Invalid remote object") {
			t.Errorf("expected error about missing object, but got: %v", err)
		}
	})
}

func TestPlatformObjects(t *testing.T) {
	srv := setupTestServer()
	defer srv.Close()

	ctx, cancel := setupBrowser(t, srv.URL)
	defer cancel()

	testCases := []struct {
		name           string
		jsExpression   string
		expectedType   string
		expectedClass  string
		waitForPromise bool
	}{
		{
			name:           "Response Object",
			expectedType:   "PlatformObject",
			jsExpression:   `fetch("/")`,
			expectedClass:  "Response",
			waitForPromise: true,
		},
		{
			name:          "Promise Object",
			expectedType:  "PlatformObject",
			jsExpression:  `fetch("/")`,
			expectedClass: "Promise",
		},
		{
			name:          "Error Object",
			expectedType:  "PlatformObject",
			jsExpression:  `new Error("test error")`,
			expectedClass: "Error",
		},
		{
			name:          "Document Object",
			expectedType:  "Document",
			jsExpression:  `document`,
			expectedClass: "", // no class for Document
		},
	}

	for _, tc := range testCases {
		t.Run(tc.name, func(t *testing.T) {
			// Step 1: Get a handle to the platform object.
			var handle *runtime.RemoteObject

			err := chromedp.Run(ctx,
				chromedp.Evaluate(tc.jsExpression, &handle,
					func(p *runtime.EvaluateParams) *runtime.EvaluateParams {
						p.AwaitPromise = tc.waitForPromise
						return p
					}))

			if err != nil {
				t.Fatalf("failed to get handle for %q: %v", tc.name, err)
			}

			// Step 2: Get its value, which should be a safe-cloned JSON representation.
			valueObject, value, err := chromedputil.GetRemoteObjectValueJSON(ctx, handle)
			if err != nil {
				t.Fatalf("GetRemoteObjectValueJSON failed for %q: %v", tc.name, err)
			}

			// Step 3: Verify it's identified as a platform object.
			if !chromedputil.IsPlatformObject(valueObject) {
				t.Errorf("expected IsPlatformObject to be true for %q, but it was false", tc.name)
			}

			// Step 4: Unmarshal the JSON and check its contents.
			platformInfo := struct {
				Type      string `json:"_type"`
				ClassName string `json:"className"`
			}{}
			if err := json.Unmarshal(value, &platformInfo); err != nil {
				t.Logf("failed to unmarshal platform object info: value: %v: err: %v", value, err)
				t.Fatalf("failed to unmarshal platform object info: %v", err)
			}

			if platformInfo.Type != tc.expectedType {
				t.Errorf("expected _type to be %q, got %q", tc.expectedType, platformInfo.Type)
			}
			if platformInfo.ClassName != tc.expectedClass {
				t.Errorf("expected className to be %q, got %q", tc.expectedClass, platformInfo.ClassName)
			}
		})
	}
<<<<<<< HEAD
}

func TestConsoleArgsAsJSON(t *testing.T) { //nolint:gocyclo
	srv := setupTestServer()
	defer srv.Close()

	ctx, cancel := setupBrowser(t, srv.URL)
	defer cancel()

	consoleEventCh := make(chan *runtime.EventConsoleAPICalled, 1)
	chromedputil.Listen(ctx, chromedputil.NewListenHandler(ctx, consoleEventCh))

	// This JS will log a variety of object types to the console.
	const jsLogComplexObjects = `
        const simpleObj = { name: "test", value: 42 };
        const nestedObj = { a: 1, b: { c: "nested" } };
        const anArray = [1, "two", false];
        const aPromise = Promise.resolve({ status: "ok" });
        const aResponse = fetch("/"); // fetch returns a promise that resolves to a Response
        
        Promise.all([aPromise, aResponse]).then(([p, r]) => {
            console.log(
                "a string",
                123,
                true,
                simpleObj,
                nestedObj,
                anArray,
                p, // The resolved value of the promise
                r  // The Response object
            );
        });
    `

	// We need to wait for the console.log inside the promise to execute.
	err := chromedp.Run(ctx,
		chromedp.Evaluate(jsLogComplexObjects, nil, chromedputil.WaitForPromise),
	)
	if err != nil {
		t.Fatalf("failed to execute logging script: %v", err)
	}

	var event *runtime.EventConsoleAPICalled
	select {
	case event = <-consoleEventCh:
		// Event received.
	case <-time.After(2 * time.Second):
		t.Fatal("timed out waiting for console event")
	}

	jsonArgs, err := chromedputil.ConsoleArgsAsJSON(ctx, event)
	if err != nil {
		t.Fatalf("ConsoleArgsAsJSON failed: %v", err)
	}

	if got, want := len(jsonArgs), 8; got != want {
		t.Fatalf("got %d, want %d", got, want)
	}

	// Define checks for each logged argument.
	checks := []func(t *testing.T, data []byte){
		// 1. String
		func(t *testing.T, data []byte) {
			var obj runtime.RemoteObject
			if err := json.Unmarshal(data, &obj); err != nil {
				t.Fatal(err)
			}
			if want := `"a string"`; string(obj.Value) != want {
				t.Errorf("got %s, want %s", obj.Value, want)
			}
			if chromedputil.IsPlatformObject(&obj) {
				t.Errorf("did not expect a platform object, but got type %q and class %q", obj.Type, obj.ClassName)
			}
		},
		// 2. Number
		func(t *testing.T, data []byte) {
			var obj runtime.RemoteObject
			if err := json.Unmarshal(data, &obj); err != nil {
				t.Fatal(err)
			}
			if want := `123`; string(obj.Value) != want {
				t.Errorf("got %s, want %s", obj.Value, want)
			}
			if chromedputil.IsPlatformObject(&obj) {
				t.Errorf("did not expect a platform object, but got type %q and class %q", obj.Type, obj.ClassName)
			}
		},
		// 3. Boolean
		func(t *testing.T, data []byte) {
			var obj runtime.RemoteObject
			if err := json.Unmarshal(data, &obj); err != nil {
				t.Fatal(err)
			}
			if want := `true`; string(obj.Value) != want {
				t.Errorf("got %s, want %s", obj.Value, want)
			}
			if chromedputil.IsPlatformObject(&obj) {
				t.Errorf("did not expect a platform object, but got type %q and class %q", obj.Type, obj.ClassName)
			}
		},
		// 4. Simple Object
		func(t *testing.T, data []byte) {
			var obj runtime.RemoteObject
			if err := json.Unmarshal(data, &obj); err != nil {
				t.Fatal(err)
			}
			if want := `{"name":"test","value":42}`; string(obj.Value) != want {
				t.Errorf("got %v, want %v", obj.Value, want)
			}
			if chromedputil.IsPlatformObject(&obj) {
				t.Errorf("did not expect a platform object, but got type %q and class %q", obj.Type, obj.ClassName)
			}
		},
		// 5. Nested Object
		func(t *testing.T, data []byte) {
			var obj runtime.RemoteObject
			if err := json.Unmarshal(data, &obj); err != nil {
				t.Fatal(err)
			}
			if want := `{"a":1,"b":{"c":"nested"}}`; string(obj.Value) != want {
				t.Errorf("got %s, want %s", obj.Value, want)
			}
			if chromedputil.IsPlatformObject(&obj) {
				t.Errorf("did not expect a platform object, but got type %q and class %q", obj.Type, obj.ClassName)
			}
		},
		// 6. Array
		func(t *testing.T, data []byte) {
			var obj runtime.RemoteObject
			if err := json.Unmarshal(data, &obj); err != nil {
				t.Fatal(err)
			}
			if want := `[1,"two",false]`; string(obj.Value) != want {
				t.Errorf("got %s, want %s", obj.Value, want)
			}
			if chromedputil.IsPlatformObject(&obj) {
				t.Errorf("did not expect a platform object, but got type %q and class %q", obj.Type, obj.ClassName)
			}
		},
		// 7. Resolved Promise Value
		func(t *testing.T, data []byte) {
			var obj runtime.RemoteObject
			if err := json.Unmarshal(data, &obj); err != nil {
				t.Fatal(err)
			}
			if want := `{"status":"ok"}`; string(obj.Value) != want {
				t.Errorf("got %s, want %s", obj.Value, want)
			}
			if chromedputil.IsPlatformObject(&obj) {
				t.Errorf("did not expect a platform object, but got type %q and class %q", obj.Type, obj.ClassName)
			}
		},
		// 8. Response Object
		func(t *testing.T, data []byte) {
			var obj runtime.RemoteObject
			if err := json.Unmarshal(data, &obj); err != nil {
				t.Fatal(err)
			}
			// For complex browser-native objects like Response, we can't get a simple
			// JSON value. We verify that we get a handle with the correct type.
			if obj.Type != "object" || obj.ClassName != "Response" {
				t.Errorf("expected a Response object, but got type %q and class %q", obj.Type, obj.ClassName)
			}
			if !chromedputil.IsPlatformObject(&obj) {
				t.Errorf("expected a platform object, but got type %q and class %q", obj.Type, obj.ClassName)
			}
		},
	}

	for i, arg := range jsonArgs {
		t.Run(fmt.Sprintf("Argument %d", i), func(t *testing.T) {
			checks[i](t, arg)
		})
	}
}

func TestRunLoggingListener(t *testing.T) {
	srv := setupTestServer()
	defer srv.Close()

	ctx, cancel := setupBrowser(t, srv.URL)
	defer cancel()

	// Capture slog output
	var logBuf bytes.Buffer

	logger := slog.New(slog.NewTextHandler(&logBuf, nil))

	// Run the listener with console and exception logging enabled.
	doneCh := chromedputil.RunLoggingListener(ctx, logger,
		chromedputil.WithConsoleLogging(ctx),
		chromedputil.WithExceptionLogging(ctx),
	)

	// Generate a console log and an exception in the browser.
	err := chromedp.Run(ctx,
		chromedp.Evaluate(`console.log("hello from the test");`, nil),
	)
	// We expect an error from the second evaluate, so we don't fail the test on it.
	if err != nil {
		t.Logf("chromedp.Run returned an expected error: %v", err)
	}

	// generate an exception..
	scriptURL := fmt.Sprintf(`%s/invalid.js`, srv.URL)
	err = chromedputil.SourceScript(ctx, scriptURL)
	if err == nil {
		t.Fatal("expected SourceScript to return an error for an invalid script, but it did not")
	}

	// Give the listener a moment to process the events.
	time.Sleep(200 * time.Millisecond)

	// Stop the listener and capture the output.
	cancel()

	<-doneCh
	logOutput := logBuf.String()

	// Verify the console log was captured and printed to stderr.
	expectedConsoleOut := `hello from the test`
	if !strings.Contains(logOutput, expectedConsoleOut) {
		t.Errorf("expected stderr to contain %q, but got:\n%s", expectedConsoleOut, logOutput)
	}

	// Verify the exception was captured and logged by slog.
	if !strings.Contains(logOutput, "Exception thrown") {
		t.Errorf("expected log output to contain 'Exception thrown', but got:\n%s", logOutput)
	}
	if !strings.Contains(logOutput, "SyntaxError: Unexpected token ';'") {
		t.Errorf("expected log output to contain 'SyntaxError: Unexpected token ';'', but got:\n%s", logOutput)
	}
=======
>>>>>>> 07c968e6
}<|MERGE_RESOLUTION|>--- conflicted
+++ resolved
@@ -377,239 +377,4 @@
 			}
 		})
 	}
-<<<<<<< HEAD
-}
-
-func TestConsoleArgsAsJSON(t *testing.T) { //nolint:gocyclo
-	srv := setupTestServer()
-	defer srv.Close()
-
-	ctx, cancel := setupBrowser(t, srv.URL)
-	defer cancel()
-
-	consoleEventCh := make(chan *runtime.EventConsoleAPICalled, 1)
-	chromedputil.Listen(ctx, chromedputil.NewListenHandler(ctx, consoleEventCh))
-
-	// This JS will log a variety of object types to the console.
-	const jsLogComplexObjects = `
-        const simpleObj = { name: "test", value: 42 };
-        const nestedObj = { a: 1, b: { c: "nested" } };
-        const anArray = [1, "two", false];
-        const aPromise = Promise.resolve({ status: "ok" });
-        const aResponse = fetch("/"); // fetch returns a promise that resolves to a Response
-        
-        Promise.all([aPromise, aResponse]).then(([p, r]) => {
-            console.log(
-                "a string",
-                123,
-                true,
-                simpleObj,
-                nestedObj,
-                anArray,
-                p, // The resolved value of the promise
-                r  // The Response object
-            );
-        });
-    `
-
-	// We need to wait for the console.log inside the promise to execute.
-	err := chromedp.Run(ctx,
-		chromedp.Evaluate(jsLogComplexObjects, nil, chromedputil.WaitForPromise),
-	)
-	if err != nil {
-		t.Fatalf("failed to execute logging script: %v", err)
-	}
-
-	var event *runtime.EventConsoleAPICalled
-	select {
-	case event = <-consoleEventCh:
-		// Event received.
-	case <-time.After(2 * time.Second):
-		t.Fatal("timed out waiting for console event")
-	}
-
-	jsonArgs, err := chromedputil.ConsoleArgsAsJSON(ctx, event)
-	if err != nil {
-		t.Fatalf("ConsoleArgsAsJSON failed: %v", err)
-	}
-
-	if got, want := len(jsonArgs), 8; got != want {
-		t.Fatalf("got %d, want %d", got, want)
-	}
-
-	// Define checks for each logged argument.
-	checks := []func(t *testing.T, data []byte){
-		// 1. String
-		func(t *testing.T, data []byte) {
-			var obj runtime.RemoteObject
-			if err := json.Unmarshal(data, &obj); err != nil {
-				t.Fatal(err)
-			}
-			if want := `"a string"`; string(obj.Value) != want {
-				t.Errorf("got %s, want %s", obj.Value, want)
-			}
-			if chromedputil.IsPlatformObject(&obj) {
-				t.Errorf("did not expect a platform object, but got type %q and class %q", obj.Type, obj.ClassName)
-			}
-		},
-		// 2. Number
-		func(t *testing.T, data []byte) {
-			var obj runtime.RemoteObject
-			if err := json.Unmarshal(data, &obj); err != nil {
-				t.Fatal(err)
-			}
-			if want := `123`; string(obj.Value) != want {
-				t.Errorf("got %s, want %s", obj.Value, want)
-			}
-			if chromedputil.IsPlatformObject(&obj) {
-				t.Errorf("did not expect a platform object, but got type %q and class %q", obj.Type, obj.ClassName)
-			}
-		},
-		// 3. Boolean
-		func(t *testing.T, data []byte) {
-			var obj runtime.RemoteObject
-			if err := json.Unmarshal(data, &obj); err != nil {
-				t.Fatal(err)
-			}
-			if want := `true`; string(obj.Value) != want {
-				t.Errorf("got %s, want %s", obj.Value, want)
-			}
-			if chromedputil.IsPlatformObject(&obj) {
-				t.Errorf("did not expect a platform object, but got type %q and class %q", obj.Type, obj.ClassName)
-			}
-		},
-		// 4. Simple Object
-		func(t *testing.T, data []byte) {
-			var obj runtime.RemoteObject
-			if err := json.Unmarshal(data, &obj); err != nil {
-				t.Fatal(err)
-			}
-			if want := `{"name":"test","value":42}`; string(obj.Value) != want {
-				t.Errorf("got %v, want %v", obj.Value, want)
-			}
-			if chromedputil.IsPlatformObject(&obj) {
-				t.Errorf("did not expect a platform object, but got type %q and class %q", obj.Type, obj.ClassName)
-			}
-		},
-		// 5. Nested Object
-		func(t *testing.T, data []byte) {
-			var obj runtime.RemoteObject
-			if err := json.Unmarshal(data, &obj); err != nil {
-				t.Fatal(err)
-			}
-			if want := `{"a":1,"b":{"c":"nested"}}`; string(obj.Value) != want {
-				t.Errorf("got %s, want %s", obj.Value, want)
-			}
-			if chromedputil.IsPlatformObject(&obj) {
-				t.Errorf("did not expect a platform object, but got type %q and class %q", obj.Type, obj.ClassName)
-			}
-		},
-		// 6. Array
-		func(t *testing.T, data []byte) {
-			var obj runtime.RemoteObject
-			if err := json.Unmarshal(data, &obj); err != nil {
-				t.Fatal(err)
-			}
-			if want := `[1,"two",false]`; string(obj.Value) != want {
-				t.Errorf("got %s, want %s", obj.Value, want)
-			}
-			if chromedputil.IsPlatformObject(&obj) {
-				t.Errorf("did not expect a platform object, but got type %q and class %q", obj.Type, obj.ClassName)
-			}
-		},
-		// 7. Resolved Promise Value
-		func(t *testing.T, data []byte) {
-			var obj runtime.RemoteObject
-			if err := json.Unmarshal(data, &obj); err != nil {
-				t.Fatal(err)
-			}
-			if want := `{"status":"ok"}`; string(obj.Value) != want {
-				t.Errorf("got %s, want %s", obj.Value, want)
-			}
-			if chromedputil.IsPlatformObject(&obj) {
-				t.Errorf("did not expect a platform object, but got type %q and class %q", obj.Type, obj.ClassName)
-			}
-		},
-		// 8. Response Object
-		func(t *testing.T, data []byte) {
-			var obj runtime.RemoteObject
-			if err := json.Unmarshal(data, &obj); err != nil {
-				t.Fatal(err)
-			}
-			// For complex browser-native objects like Response, we can't get a simple
-			// JSON value. We verify that we get a handle with the correct type.
-			if obj.Type != "object" || obj.ClassName != "Response" {
-				t.Errorf("expected a Response object, but got type %q and class %q", obj.Type, obj.ClassName)
-			}
-			if !chromedputil.IsPlatformObject(&obj) {
-				t.Errorf("expected a platform object, but got type %q and class %q", obj.Type, obj.ClassName)
-			}
-		},
-	}
-
-	for i, arg := range jsonArgs {
-		t.Run(fmt.Sprintf("Argument %d", i), func(t *testing.T) {
-			checks[i](t, arg)
-		})
-	}
-}
-
-func TestRunLoggingListener(t *testing.T) {
-	srv := setupTestServer()
-	defer srv.Close()
-
-	ctx, cancel := setupBrowser(t, srv.URL)
-	defer cancel()
-
-	// Capture slog output
-	var logBuf bytes.Buffer
-
-	logger := slog.New(slog.NewTextHandler(&logBuf, nil))
-
-	// Run the listener with console and exception logging enabled.
-	doneCh := chromedputil.RunLoggingListener(ctx, logger,
-		chromedputil.WithConsoleLogging(ctx),
-		chromedputil.WithExceptionLogging(ctx),
-	)
-
-	// Generate a console log and an exception in the browser.
-	err := chromedp.Run(ctx,
-		chromedp.Evaluate(`console.log("hello from the test");`, nil),
-	)
-	// We expect an error from the second evaluate, so we don't fail the test on it.
-	if err != nil {
-		t.Logf("chromedp.Run returned an expected error: %v", err)
-	}
-
-	// generate an exception..
-	scriptURL := fmt.Sprintf(`%s/invalid.js`, srv.URL)
-	err = chromedputil.SourceScript(ctx, scriptURL)
-	if err == nil {
-		t.Fatal("expected SourceScript to return an error for an invalid script, but it did not")
-	}
-
-	// Give the listener a moment to process the events.
-	time.Sleep(200 * time.Millisecond)
-
-	// Stop the listener and capture the output.
-	cancel()
-
-	<-doneCh
-	logOutput := logBuf.String()
-
-	// Verify the console log was captured and printed to stderr.
-	expectedConsoleOut := `hello from the test`
-	if !strings.Contains(logOutput, expectedConsoleOut) {
-		t.Errorf("expected stderr to contain %q, but got:\n%s", expectedConsoleOut, logOutput)
-	}
-
-	// Verify the exception was captured and logged by slog.
-	if !strings.Contains(logOutput, "Exception thrown") {
-		t.Errorf("expected log output to contain 'Exception thrown', but got:\n%s", logOutput)
-	}
-	if !strings.Contains(logOutput, "SyntaxError: Unexpected token ';'") {
-		t.Errorf("expected log output to contain 'SyntaxError: Unexpected token ';'', but got:\n%s", logOutput)
-	}
-=======
->>>>>>> 07c968e6
 }